--- conflicted
+++ resolved
@@ -14,11 +14,7 @@
   <parent>
     <groupId>org.alluxio</groupId>
     <artifactId>alluxio-underfs</artifactId>
-<<<<<<< HEAD
     <version>1.1.0-SNAPSHOT</version>
-=======
-    <version>1.0.2-SNAPSHOT</version>
->>>>>>> 32551599
   </parent>
   <artifactId>alluxio-underfs-glusterfs</artifactId>
   <name>Alluxio Under File System - Gluster FS</name>
@@ -69,7 +65,7 @@
           <artifactId>jsp-api</artifactId>
         </exclusion>
       </exclusions>
-      
+
     </dependency>
     <dependency>
       <groupId>org.alluxio</groupId>
