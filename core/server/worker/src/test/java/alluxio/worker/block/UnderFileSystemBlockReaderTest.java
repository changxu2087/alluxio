--- conflicted
+++ resolved
@@ -12,10 +12,7 @@
 package alluxio.worker.block;
 
 import alluxio.AlluxioTestDirectory;
-<<<<<<< HEAD
 import alluxio.AlluxioURI;
-=======
->>>>>>> 4b5465a8
 import alluxio.Configuration;
 import alluxio.ConfigurationRule;
 import alluxio.PropertyKey;
@@ -59,14 +56,6 @@
   public TemporaryFolder mFolder = new TemporaryFolder();
 
   @Rule
-<<<<<<< HEAD
-  public ConfigurationRule mConfigurationRule = new ConfigurationRule(new HashMap() {
-    {
-      put(PropertyKey.MASTER_MOUNT_TABLE_ROOT_UFS, AlluxioTestDirectory
-          .createTemporaryDirectory("UnderFileSystemBlockReaderTest").getAbsolutePath());
-    }
-  });
-=======
   public ExpectedException mThrown = ExpectedException.none();
 
   @Rule
@@ -83,7 +72,6 @@
           put(PropertyKey.WORKER_TIERED_STORE_LEVELS, "1");
         }
       });
->>>>>>> 4b5465a8
 
   @Before
   public void before() throws Exception {
@@ -94,21 +82,10 @@
 
     mAlluxioBlockStore = new TieredBlockStore();
     mUfsManager = Mockito.mock(UfsManager.class);
-<<<<<<< HEAD
     UfsInfo ufsInfo = new UfsInfo(
         Suppliers.ofInstance(UnderFileSystem.Factory.create(testFilePath)),
         new AlluxioURI(testFilePath));
-    Mockito.when(mAlluxioBlockStore
-        .createBlock(Mockito.anyLong(), Mockito.anyLong(), Mockito.any(BlockStoreLocation.class),
-            Mockito.anyLong()))
-        .thenReturn(mTempBlockMeta);
-    Mockito.when(mTempBlockMeta.getPath())
-        .thenReturn(File.createTempFile("temp", null, new File(ufsFolder)).getAbsolutePath());
     Mockito.when(mUfsManager.get(Mockito.anyLong())).thenReturn(ufsInfo);
-=======
-    Mockito.when(mUfsManager.get(Mockito.anyLong()))
-        .thenReturn(UnderFileSystem.Factory.create(testFilePath));
->>>>>>> 4b5465a8
 
     mOpenUfsBlockOptions = Protocol.OpenUfsBlockOptions.newBuilder().setMaxUfsReadConcurrency(10)
         .setBlockSize(TEST_BLOCK_SIZE).setOffsetInFile(TEST_BLOCK_SIZE).setUfsPath(testFilePath)
@@ -117,8 +94,6 @@
         new UnderFileSystemBlockMeta(SESSION_ID, BLOCK_ID, mOpenUfsBlockOptions);
   }
 
-<<<<<<< HEAD
-=======
   private void checkTempBlock(long start, long length) throws Exception {
     Assert.assertNotNull(mAlluxioBlockStore.getTempBlockMeta(SESSION_ID, BLOCK_ID));
     mAlluxioBlockStore.commitBlock(SESSION_ID, BLOCK_ID);
@@ -129,7 +104,6 @@
     Assert.assertTrue(BufferUtils.equalIncreasingByteBuffer((int) start, (int) length, buffer));
   }
 
->>>>>>> 4b5465a8
   @Test
   public void readFullBlock() throws Exception {
     mReader = UnderFileSystemBlockReader
