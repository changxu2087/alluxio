--- conflicted
+++ resolved
@@ -1072,16 +1072,7 @@
       JournalContext journalContext) throws InvalidPathException, FileDoesNotExistException,
       IOException, DirectoryNotEmptyException {
     long opTimeMs = System.currentTimeMillis();
-<<<<<<< HEAD
     deleteInternal(inodePath, false, opTimeMs, deleteOptions, journalContext);
-=======
-    deleteInternal(inodePath, false, opTimeMs, deleteOptions);
-    DeleteFileEntry deleteFile = DeleteFileEntry.newBuilder().setId(fileId)
-        .setAlluxioOnly(deleteOptions.isAlluxioOnly())
-        .setRecursive(deleteOptions.isRecursive())
-        .setOpTimeMs(opTimeMs).build();
-    appendJournalEntry(JournalEntry.newBuilder().setDeleteFile(deleteFile).build(), journalContext);
->>>>>>> 6367a4f0
   }
 
   /**
@@ -1100,32 +1091,6 @@
   }
 
   /**
-<<<<<<< HEAD
-   * Convenience method for avoiding {@link DirectoryNotEmptyException} when calling
-   * {@link #deleteInternal(LockedInodePath, boolean, long, DeleteOptions, JournalContext)}.
-   *
-   * @param inodePath the {@link LockedInodePath} to delete
-   * @param replayed whether the operation is a result of replaying the journal
-   * @param opTimeMs the time of the operation
-   * @param journalContext the journal context
-   * @throws FileDoesNotExistException if a non-existent file is encountered
-   * @throws InvalidPathException if the fileId is for the root directory
-   * @throws IOException if an I/O error is encountered
-   */
-  private void deleteRecursiveInternal(LockedInodePath inodePath, boolean replayed, long opTimeMs,
-      DeleteOptions deleteOptions, JournalContext journalContext)
-      throws FileDoesNotExistException, IOException, InvalidPathException {
-    try {
-      deleteInternal(inodePath, replayed, opTimeMs, deleteOptions, journalContext);
-    } catch (DirectoryNotEmptyException e) {
-      throw new IllegalStateException(
-          "deleteInternal should never throw DirectoryNotEmptyException when recursive is true", e);
-    }
-  }
-
-  /**
-=======
->>>>>>> 6367a4f0
    * Implements file deletion.
    *
    * @param inodePath the file {@link LockedInodePath}
@@ -1229,7 +1194,9 @@
           // Journal right before deleting the "root" of the sub-tree from the parent, since the
           // parent is read locked.
           DeleteFileEntry deleteFile = DeleteFileEntry.newBuilder().setId(delInode.getId())
-              .setRecursive(deleteOptions.isRecursive()).setOpTimeMs(opTimeMs).build();
+              .setAlluxioOnly(deleteOptions.isAlluxioOnly())
+              .setRecursive(deleteOptions.isRecursive())
+              .setOpTimeMs(opTimeMs).build();
           journalContext.append(JournalEntry.newBuilder().setDeleteFile(deleteFile).build());
         }
         mInodeTree.deleteInode(tempInodePath, opTimeMs);
@@ -2302,21 +2269,6 @@
     try {
       // Use the internal delete API, setting {@code alluxioOnly} to true to prevent the delete
       // operations from being persisted in the UFS.
-<<<<<<< HEAD
-      long fileId = inode.getId();
-      long opTimeMs = System.currentTimeMillis();
-      deleteRecursiveInternal(inodePath, true /* replayed */, opTimeMs,
-          DeleteOptions.defaults().setRecursive(true), journalContext);
-      DeleteFileEntry deleteFile =
-          DeleteFileEntry.newBuilder().setId(fileId).setRecursive(true).setOpTimeMs(opTimeMs)
-              .build();
-      appendJournalEntry(JournalEntry.newBuilder().setDeleteFile(deleteFile).build(),
-          journalContext);
-      DeleteMountPointEntry deleteMountPoint =
-          DeleteMountPointEntry.newBuilder().setAlluxioPath(inodePath.getUri().toString()).build();
-      appendJournalEntry(JournalEntry.newBuilder().setDeleteMountPoint(deleteMountPoint).build(),
-          journalContext);
-=======
       DeleteOptions deleteOptions =
           DeleteOptions.defaults().setRecursive(true).setAlluxioOnly(true);
       deleteAndJournal(inodePath, deleteOptions, journalContext);
@@ -2324,7 +2276,6 @@
       throw new RuntimeException(String.format(
           "We should never see this exception because %s should never be thrown when recursive "
               + "is true.", e.getClass()));
->>>>>>> 6367a4f0
     }
     DeleteMountPointEntry deleteMountPoint =
         DeleteMountPointEntry.newBuilder().setAlluxioPath(inodePath.getUri().toString()).build();
