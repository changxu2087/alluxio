--- conflicted
+++ resolved
@@ -286,16 +286,11 @@
   @Test
   public void deletePathTest() throws Exception {
     // cannot delete root
-<<<<<<< HEAD
-    // TODO(gpang): re-enable this assert when delete throws an exception for deleting root
-    mFileSystemMaster.delete(ROOT_URI, true);
-=======
     try {
       mFileSystemMaster.delete(ROOT_URI, true);
     } catch (InvalidPathException e) {
       // expected
     }
->>>>>>> db2ad707
 
     Assert.assertEquals(1, mCounters.get(MasterSource.DELETE_PATH_OPS).getCount());
     Assert.assertEquals(0, mCounters.get(MasterSource.PATHS_DELETED).getCount());
