--- conflicted
+++ resolved
@@ -354,16 +354,9 @@
       // Only initialize root when isLeader because when initializing root, BlockMaster needs to
       // write journal entry, if it is not leader, BlockMaster won't have a writable journal.
       // If it is standby, it should be able to load the inode tree from leader's checkpoint.
-<<<<<<< HEAD
       mInodeTree
-          .initializeRoot(Permission.defaults().applyDirectoryUMask().setUserFromLoginModule());
+          .initializeRoot(Permission.defaults().applyDirectoryUMask().setOwnerFromLoginModule());
       String defaultUFS = Configuration.get(Constants.UNDERFS_ADDRESS);
-=======
-      mInodeTree.initializeRoot(Permission.defaults()
-          .applyDirectoryUMask(MasterContext.getConf())
-          .setOwnerFromLoginModule(MasterContext.getConf()));
-      String defaultUFS = MasterContext.getConf().get(Constants.UNDERFS_ADDRESS);
->>>>>>> b0243500
       try {
         mMountTable.add(new AlluxioURI(MountTable.ROOT), new AlluxioURI(defaultUFS),
             MountOptions.defaults());
