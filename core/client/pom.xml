--- conflicted
+++ resolved
@@ -15,11 +15,7 @@
   <parent>
     <groupId>org.alluxio</groupId>
     <artifactId>alluxio-core</artifactId>
-<<<<<<< HEAD
     <version>1.4.0-SNAPSHOT</version>
-=======
-    <version>1.4.0-RC3</version>
->>>>>>> 076f209a
   </parent>
   <artifactId>alluxio-core-client</artifactId>
   <packaging>jar</packaging>
