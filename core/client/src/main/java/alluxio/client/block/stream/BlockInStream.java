/*
 * The Alluxio Open Foundation licenses this work under the Apache License, version 2.0
 * (the "License"). You may not use this work except in compliance with the License, which is
 * available at www.apache.org/licenses/LICENSE-2.0
 *
 * This software is distributed on an "AS IS" basis, WITHOUT WARRANTIES OR CONDITIONS OF ANY KIND,
 * either express or implied, as more fully set forth in the License.
 *
 * See the NOTICE file distributed with this work for information regarding copyright ownership.
 */

package alluxio.client.block.stream;

import alluxio.Configuration;
import alluxio.PropertyKey;
import alluxio.Seekable;
import alluxio.client.BoundedStream;
import alluxio.client.Locatable;
import alluxio.client.PositionedReadable;
import alluxio.client.block.AlluxioBlockStore;
import alluxio.client.block.BlockWorkerClient;
import alluxio.client.block.options.LockBlockOptions;
import alluxio.client.file.FileSystemContext;
import alluxio.client.file.options.InStreamOptions;
import alluxio.client.resource.LockBlockResource;
import alluxio.proto.dataserver.Protocol;
import alluxio.util.CommonUtils;
import alluxio.util.network.NetworkAddressUtils;
import alluxio.wire.LockBlockResult;
import alluxio.wire.WorkerNetAddress;

import com.google.common.base.Preconditions;
import com.google.common.io.Closer;

import java.io.FilterInputStream;
import java.io.IOException;
import java.io.InputStream;
import java.net.InetSocketAddress;

import javax.annotation.concurrent.NotThreadSafe;

/**
 * Provides a stream API to read a block from Alluxio. An instance extending this class can be
 * obtained by calling {@link AlluxioBlockStore#getInStream}. Multiple
 * {@link BlockInStream}s can be opened for a block.
 *
 * This class provides the same methods as a Java {@link InputStream} with additional methods from
 * Alluxio Stream interfaces.
 *
 * Block lock ownership:
 * The read lock of the block is acquired when the stream is created and released when the
 * stream is closed.
 */
@NotThreadSafe
public class BlockInStream extends FilterInputStream implements BoundedStream, Seekable,
    PositionedReadable, Locatable {
  /** Helper to manage closeables. */
  private final Closer mCloser;
  private final BlockWorkerClient mBlockWorkerClient;
  private final boolean mLocal;
  private final PacketInStream mInputStream;

  /**
   * Creates an instance of local {@link BlockInStream} that reads from local worker.
   *
   * @param blockId the block ID
   * @param blockSize the block size
   * @param workerNetAddress the worker network address
   * @param context the file system context
   * @param options the options
   * @return the {@link BlockInStream} created
   */
  // TODO(peis): Use options idiom (ALLUXIO-2579).
  public static BlockInStream createLocalBlockInStream(long blockId, long blockSize,
      WorkerNetAddress workerNetAddress, FileSystemContext context, InStreamOptions options) {
    Closer closer = Closer.create();
    try {
      BlockWorkerClient blockWorkerClient =
          closer.register(context.createBlockWorkerClient(workerNetAddress));
      LockBlockResource lockBlockResource =
          closer.register(blockWorkerClient.lockBlock(blockId, LockBlockOptions.defaults()));
      PacketInStream inStream = closer.register(PacketInStream
          .createLocalPacketInStream(lockBlockResource.getResult().getBlockPath(), blockId,
              blockSize));
      blockWorkerClient.accessBlock(blockId);
      return new BlockInStream(inStream, blockWorkerClient, closer, options);
    } catch (RuntimeException e) {
      CommonUtils.closeQuietly(closer);
      throw e;
    }
  }

  /**
   * Creates an instance of remote {@link BlockInStream} that reads from a remote worker.
   *
   * @param blockId the block ID
   * @param blockSize the block size
   * @param workerNetAddress the worker network address
   * @param context the file system context
   * @param options the options
   * @return the {@link BlockInStream} created
   */
  // TODO(peis): Use options idiom (ALLUXIO-2579).
  public static BlockInStream createRemoteBlockInStream(long blockId, long blockSize,
      WorkerNetAddress workerNetAddress, FileSystemContext context, InStreamOptions options) {
    Closer closer = Closer.create();
    try {
      BlockWorkerClient blockWorkerClient =
          closer.register(context.createBlockWorkerClient(workerNetAddress));
      LockBlockResource lockBlockResource =
          closer.register(blockWorkerClient.lockBlock(blockId, LockBlockOptions.defaults()));
      PacketInStream inStream = closer.register(PacketInStream
          .createNettyPacketInStream(context, blockWorkerClient.getDataServerAddress(), blockId,
              lockBlockResource.getResult().getLockId(), blockWorkerClient.getSessionId(),
              blockSize, false, Protocol.RequestType.ALLUXIO_BLOCK));
      blockWorkerClient.accessBlock(blockId);
      return new BlockInStream(inStream, blockWorkerClient, closer, options);
    } catch (RuntimeException e) {
      CommonUtils.closeQuietly(closer);
      throw e;
    }
  }

  /**
   * Creates an instance of {@link BlockInStream}.
   *
   * This method keeps polling the block worker until the block is cached to Alluxio or
   * it successfully acquires a UFS read token with a timeout.
   * (1) If the block is cached to Alluxio after polling, it returns {@link BlockInStream}
   *     to read the block from Alluxio storage.
   * (2) If a UFS read token is acquired after polling, it returns {@link BlockInStream}
   *     to read the block from an Alluxio worker that reads the block from UFS.
   * (3) If the polling times out, an {@link IOException} with cause
   *     {@link alluxio.exception.UfsBlockAccessTokenUnavailableException} is thrown.
   *
   * @param context the file system context
   * @param ufsPath the UFS path
   * @param blockId the block ID
   * @param blockSize the block size
   * @param blockStart the position at which the block starts in the file
   * @param mountId the id of the ufs which the mount of this file is mapped to
   * @param workerNetAddress the worker network address
   * @param options the options
   * @return the {@link BlockInStream} created
   */
  // TODO(peis): Use options idiom (ALLUXIO-2579).
  public static BlockInStream createUfsBlockInStream(FileSystemContext context, String ufsPath,
<<<<<<< HEAD
      long blockId, long blockSize, long blockStart, long mountId,
      WorkerNetAddress workerNetAddress, InStreamOptions options) throws IOException {
=======
      long blockId, long blockSize, long blockStart,
      WorkerNetAddress workerNetAddress, InStreamOptions options) {
>>>>>>> d13b5d70
    Closer closer = Closer.create();
    try {
      BlockWorkerClient blockWorkerClient =
          closer.register(context.createBlockWorkerClient(workerNetAddress));
      LockBlockOptions lockBlockOptions =
          LockBlockOptions.defaults().setUfsPath(ufsPath).setOffset(blockStart)
              .setBlockSize(blockSize).setMaxUfsReadConcurrency(options.getMaxUfsReadConcurrency())
              .setMountId(mountId);

      LockBlockResult lockBlockResult =
          closer.register(blockWorkerClient.lockUfsBlock(blockId, lockBlockOptions)).getResult();
      PacketInStream inStream;
      if (lockBlockResult.getLockBlockStatus().blockInAlluxio()) {
        boolean local = blockWorkerClient.getDataServerAddress().getHostName()
            .equals(NetworkAddressUtils.getClientHostName());
        if (local && Configuration.getBoolean(PropertyKey.USER_SHORT_CIRCUIT_ENABLED)) {
          inStream = closer.register(PacketInStream
              .createLocalPacketInStream(lockBlockResult.getBlockPath(), blockId, blockSize));
        } else {
          inStream = closer.register(PacketInStream
              .createNettyPacketInStream(context, blockWorkerClient.getDataServerAddress(), blockId,
                  lockBlockResult.getLockId(), blockWorkerClient.getSessionId(), blockSize, false,
                  Protocol.RequestType.ALLUXIO_BLOCK));
        }
        blockWorkerClient.accessBlock(blockId);
      } else {
        Preconditions.checkState(lockBlockResult.getLockBlockStatus().ufsTokenAcquired());
        inStream = closer.register(PacketInStream
            .createNettyPacketInStream(context, blockWorkerClient.getDataServerAddress(), blockId,
                lockBlockResult.getLockId(), blockWorkerClient.getSessionId(), blockSize,
                !options.getAlluxioStorageType().isStore(), Protocol.RequestType.UFS_BLOCK));
      }
      return new BlockInStream(inStream, blockWorkerClient, closer, options);
    } catch (RuntimeException e) {
      CommonUtils.closeQuietly(closer);
      throw e;
    }
  }

  @Override
  public void close() {
    CommonUtils.close(mCloser);
  }

  @Override
  public long remaining() {
    return mInputStream.remaining();
  }

  @Override
  public void seek(long pos) {
    mInputStream.seek(pos);
  }

  @Override
  public int positionedRead(long pos, byte[] b, int off, int len) {
    return mInputStream.positionedRead(pos, b, off, len);
  }

  @Override
  public InetSocketAddress location() {
    return mBlockWorkerClient.getDataServerAddress();
  }

  @Override
  public boolean isLocal() {
    return mLocal;
  }

  /**
   * @return whether this stream is reading directly from a local file
   */
  public boolean isShortCircuit() {
    return mInputStream.isShortCircuit();
  }

  /**
   * Creates an instance of {@link BlockInStream}.
   *
   * @param inputStream the packet inputstream
   * @param blockWorkerClient the block worker client
   * @param closer the closer registered with closable resources open so far
   * @param options the options
   */
  protected BlockInStream(PacketInStream inputStream, BlockWorkerClient blockWorkerClient,
      Closer closer, InStreamOptions options) {
    super(inputStream);

    mInputStream = inputStream;
    mBlockWorkerClient = blockWorkerClient;

    mCloser = closer;
    mCloser.register(mInputStream);
    mLocal = blockWorkerClient.getDataServerAddress().getHostName()
        .equals(NetworkAddressUtils.getClientHostName());
  }
}<|MERGE_RESOLUTION|>--- conflicted
+++ resolved
@@ -145,13 +145,8 @@
    */
   // TODO(peis): Use options idiom (ALLUXIO-2579).
   public static BlockInStream createUfsBlockInStream(FileSystemContext context, String ufsPath,
-<<<<<<< HEAD
       long blockId, long blockSize, long blockStart, long mountId,
-      WorkerNetAddress workerNetAddress, InStreamOptions options) throws IOException {
-=======
-      long blockId, long blockSize, long blockStart,
       WorkerNetAddress workerNetAddress, InStreamOptions options) {
->>>>>>> d13b5d70
     Closer closer = Closer.create();
     try {
       BlockWorkerClient blockWorkerClient =
