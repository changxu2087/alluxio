--- conflicted
+++ resolved
@@ -117,13 +117,8 @@
    * @param tier the target tier
    * @param type the request type (block or UFS file)
    */
-<<<<<<< HEAD
   public NettyPacketWriter(FileSystemContext context, final SocketAddress address, long id,
-      long length, long sessionId, int tier, Protocol.RequestType type) throws IOException {
-=======
-  public NettyPacketWriter(FileSystemContext context, final InetSocketAddress address, long id,
       long length, long sessionId, int tier, Protocol.RequestType type) {
->>>>>>> 0f7dc43c
     this(context, address, length, Protocol.WriteRequest.newBuilder().setId(id)
         .setSessionId(sessionId).setTier(tier).setType(type).buildPartial());
   }
@@ -136,13 +131,8 @@
    * @param length the length of the block or file to write, set to Long.MAX_VALUE if unknown
    * @param partialRequest details of the write request which are constant for all requests
    */
-<<<<<<< HEAD
   public NettyPacketWriter(FileSystemContext context, final SocketAddress address, long
-      length, Protocol.WriteRequest partialRequest) throws IOException {
-=======
-  public NettyPacketWriter(FileSystemContext context, final InetSocketAddress address, long
       length, Protocol.WriteRequest partialRequest) {
->>>>>>> 0f7dc43c
     mContext = context;
     mAddress = address;
     mLength = length;
