/*
 * The Alluxio Open Foundation licenses this work under the Apache License, version 2.0
 * (the "License"). You may not use this work except in compliance with the License, which is
 * available at www.apache.org/licenses/LICENSE-2.0
 *
 * This software is distributed on an "AS IS" basis, WITHOUT WARRANTIES OR CONDITIONS OF ANY KIND,
 * either express or implied, as more fully set forth in the License.
 *
 * See the NOTICE file distributed with this work for information regarding copyright ownership.
 */

package alluxio.hadoop;

import alluxio.AlluxioURI;
import alluxio.Configuration;
import alluxio.Constants;
import alluxio.PropertyKey;
import alluxio.client.ClientContext;
import alluxio.client.file.FileOutStream;
import alluxio.client.file.FileSystem;
import alluxio.client.file.FileSystemContext;
import alluxio.client.file.URIStatus;
import alluxio.client.file.options.CreateDirectoryOptions;
import alluxio.client.file.options.CreateFileOptions;
import alluxio.client.file.options.DeleteOptions;
import alluxio.client.file.options.SetAttributeOptions;
import alluxio.client.lineage.LineageContext;
import alluxio.exception.AlluxioException;
import alluxio.exception.ExceptionMessage;
import alluxio.exception.FileDoesNotExistException;
import alluxio.exception.InvalidPathException;
import alluxio.exception.PreconditionMessage;
import alluxio.security.authorization.Mode;
import alluxio.util.CommonUtils;
import alluxio.wire.FileBlockInfo;

import com.google.common.base.Preconditions;
import com.google.common.net.HostAndPort;
import edu.umd.cs.findbugs.annotations.SuppressFBWarnings;
import org.apache.hadoop.fs.BlockLocation;
import org.apache.hadoop.fs.FSDataInputStream;
import org.apache.hadoop.fs.FSDataOutputStream;
import org.apache.hadoop.fs.FileStatus;
import org.apache.hadoop.fs.Path;
import org.apache.hadoop.fs.permission.FsPermission;
import org.apache.hadoop.util.Progressable;
import org.slf4j.Logger;
import org.slf4j.LoggerFactory;

import java.io.FileNotFoundException;
import java.io.IOException;
import java.net.URI;
import java.util.ArrayList;
import java.util.List;

import javax.annotation.concurrent.GuardedBy;
import javax.annotation.concurrent.NotThreadSafe;

/**
 * Base class for Apache Hadoop based Alluxio {@link org.apache.hadoop.fs.FileSystem}. This class
 * really just delegates to {@link alluxio.client.file.FileSystem} for most operations.
 *
 * All implementing classes must define {@link #isZookeeperMode()} which states if fault tolerant is
 * used and {@link #getScheme()} for Hadoop's {@link java.util.ServiceLoader} support.
 */
@NotThreadSafe
abstract class AbstractFileSystem extends org.apache.hadoop.fs.FileSystem {
  public static final String FIRST_COM_PATH = "alluxio_dep/";
  private static final Logger LOG = LoggerFactory.getLogger(Constants.LOGGER_TYPE);
  // Always tell Hadoop that we have 3x replication.
  private static final int BLOCK_REPLICATION_CONSTANT = 3;
  /** Lock for initializing the contexts, currently only one set of contexts is supported. */
  private static final Object INIT_LOCK = new Object();

  /** Flag for if the contexts have been initialized. */
  @GuardedBy("INIT_LOCK")
  private static volatile boolean sInitialized = false;
  @GuardedBy("INIT_LOCK")
  private static FileSystem sFileSystem = null;

  private URI mUri = null;
  private Path mWorkingDir = new Path(AlluxioURI.SEPARATOR);
  private Statistics mStatistics = null;
  private String mAlluxioHeader = null;

  @Override
  public FSDataOutputStream append(Path path, int bufferSize, Progressable progress)
      throws IOException {
    LOG.info("append({}, {}, {})", path, bufferSize, progress);
    if (mStatistics != null) {
      mStatistics.incrementWriteOps(1);
    }
    AlluxioURI uri = new AlluxioURI(HadoopUtils.getPathWithoutScheme(path));
    try {
      if (sFileSystem.exists(uri)) {
        throw new IOException(ExceptionMessage.FILE_ALREADY_EXISTS.getMessage(uri));
      }
      return new FSDataOutputStream(sFileSystem.createFile(uri), mStatistics);
    } catch (AlluxioException e) {
      throw new IOException(e);
    }
  }

  @Override
  public void close() throws IOException {
    super.close();
  }

  /**
   * Attempts to create a file. Overwrite will not succeed if the path exists and is a folder.
   *
   * @param path path to create
   * @param permission permissions of the created file/folder
   * @param overwrite overwrite if file exists
   * @param bufferSize the size in bytes of the buffer to be used
   * @param replication under filesystem replication factor
   * @param blockSize block size in bytes
   * @param progress queryable progress
   * @return an {@link FSDataOutputStream} created at the indicated path of a file
   * @throws IOException if overwrite is not specified and the path already exists or if the path is
   *         a folder
   */
  @Override
  public FSDataOutputStream create(Path path, FsPermission permission, boolean overwrite,
      int bufferSize, short replication, long blockSize, Progressable progress) throws IOException {
    LOG.info("create({}, {}, {}, {}, {}, {}, {})", path, permission, overwrite, bufferSize,
        replication, blockSize, progress);
    if (mStatistics != null) {
      mStatistics.incrementWriteOps(1);
    }

    // Check whether the file already exists, and delete it if overwrite is true
    AlluxioURI uri = new AlluxioURI(HadoopUtils.getPathWithoutScheme(path));
    try {
      if (sFileSystem.exists(uri)) {
        if (!overwrite) {
          throw new IOException(ExceptionMessage.FILE_ALREADY_EXISTS.getMessage(uri));
        }
        if (sFileSystem.getStatus(uri).isFolder()) {
          throw new IOException(
              ExceptionMessage.FILE_CREATE_IS_DIRECTORY.getMessage(uri));
        }
        sFileSystem.delete(uri);
      }
    } catch (AlluxioException e) {
      throw new IOException(e);
    }

    // The file no longer exists at this point, so we can create it
    CreateFileOptions options = CreateFileOptions.defaults().setBlockSizeBytes(blockSize)
        .setMode(new Mode(permission.toShort()));
    try {
      FileOutStream outStream = sFileSystem.createFile(uri, options);
      return new FSDataOutputStream(outStream, mStatistics);
    } catch (AlluxioException e) {
      throw new IOException(e);
    }
  }

  /**
   * Opens an {@link FSDataOutputStream} at the indicated Path with write-progress reporting.
   * Same as {@link #create(Path, boolean, int, short, long, Progressable)}, except fails if parent
   * directory doesn't already exist.
   *
   * TODO(hy): We need to refactor this method after having a new internal API support (ALLUXIO-46).
   *
   * @param path the file name to open
   * @param overwrite if a file with this name already exists, then if true, the file will be
   *        overwritten, and if false an error will be thrown.
   * @param bufferSize the size of the buffer to be used
   * @param replication required block replication for the file
   * @param blockSize the size in bytes of the buffer to be used
   * @param progress queryable progress
   * @throws IOException if 1) overwrite is not specified and the path already exists, 2) if the
   *         path is a folder, or 3) the parent directory does not exist
   * @see #setPermission(Path, FsPermission)
   * @deprecated API only for 0.20-append
   */
  @Override
  @Deprecated
  public FSDataOutputStream createNonRecursive(Path path, FsPermission permission,
      boolean overwrite, int bufferSize, short replication, long blockSize, Progressable progress)
          throws IOException {
    AlluxioURI parentUri = new AlluxioURI(HadoopUtils.getPathWithoutScheme(path.getParent()));
    ensureExists(parentUri);
    return create(path, permission, overwrite, bufferSize, replication, blockSize, progress);
  }

  /**
   * Attempts to delete the file or directory with the specified path.
   *
   * @param path path to delete
   * @return true if one or more files/directories were deleted; false otherwise
   * @throws IOException if the path failed to be deleted due to some constraint
   * @deprecated Use {@link #delete(Path, boolean)} instead.
   */
  @Override
  @Deprecated
  public boolean delete(Path path) throws IOException {
    return delete(path, true);
  }

  /**
   * Attempts to delete the file or directory with the specified path.
   *
   * @param path path to delete
   * @param recursive if true, will attempt to delete all children of the path
   * @return true if one or more files/directories were deleted; false otherwise
   * @throws IOException if the path failed to be deleted due to some constraint (ie. non empty
   *         directory with recursive flag disabled)
   */
  @Override
  public boolean delete(Path path, boolean recursive) throws IOException {
    LOG.info("delete({}, {})", path, recursive);
    if (mStatistics != null) {
      mStatistics.incrementWriteOps(1);
    }
    AlluxioURI uri = new AlluxioURI(HadoopUtils.getPathWithoutScheme(path));
    DeleteOptions options = DeleteOptions.defaults().setRecursive(recursive);
    try {
      sFileSystem.delete(uri, options);
      return true;
    } catch (InvalidPathException | FileDoesNotExistException e) {
      LOG.error("delete failed: {}", e.getMessage());
      return false;
    } catch (AlluxioException e) {
      throw new IOException(e);
    }
  }

  @Override
  public long getDefaultBlockSize() {
    return Configuration.getBytes(PropertyKey.USER_BLOCK_SIZE_BYTES_DEFAULT);
  }

  @Override
  public BlockLocation[] getFileBlockLocations(FileStatus file, long start, long len)
      throws IOException {
    if (file == null) {
      return null;
    }
    if (mStatistics != null) {
      mStatistics.incrementReadOps(1);
    }

    AlluxioURI path = new AlluxioURI(HadoopUtils.getPathWithoutScheme(file.getPath()));
    List<FileBlockInfo> blocks = getFileBlocks(path);
    List<BlockLocation> blockLocations = new ArrayList<>();
    for (FileBlockInfo fileBlockInfo : blocks) {
      long offset = fileBlockInfo.getOffset();
      long end = offset + fileBlockInfo.getBlockInfo().getLength();
      // Check if there is any overlapping between [start, start+len] and [offset, end]
      if (end >= start && offset <= start + len) {
        ArrayList<String> names = new ArrayList<>();
        ArrayList<String> hosts = new ArrayList<>();
        // add the existing in-memory block locations
        for (alluxio.wire.BlockLocation location : fileBlockInfo.getBlockInfo().getLocations()) {
          HostAndPort address = HostAndPort.fromParts(location.getWorkerAddress().getHost(),
              location.getWorkerAddress().getDataPort());
          names.add(address.toString());
          hosts.add(address.getHostText());
        }
        // add under file system locations
        for (String location : fileBlockInfo.getUfsLocations()) {
          names.add(location);
          hosts.add(HostAndPort.fromString(location).getHostText());
        }
        blockLocations.add(new BlockLocation(CommonUtils.toStringArray(names),
            CommonUtils.toStringArray(hosts), offset, fileBlockInfo.getBlockInfo().getLength()));
      }
    }

    BlockLocation[] ret = new BlockLocation[blockLocations.size()];
    blockLocations.toArray(ret);
    return ret;
  }

  /**
   * {@inheritDoc}
   *
   * If the file does not exist in Alluxio, query it from HDFS.
   */
  @Override
  public FileStatus getFileStatus(Path path) throws IOException {
    LOG.info("getFileStatus({})", path);

    if (mStatistics != null) {
      mStatistics.incrementReadOps(1);
    }
    AlluxioURI uri = new AlluxioURI(HadoopUtils.getPathWithoutScheme(path));
    URIStatus fileStatus;
    try {
      fileStatus = sFileSystem.getStatus(uri);
    } catch (FileDoesNotExistException e) {
      throw new FileNotFoundException(e.getMessage());
    } catch (AlluxioException e) {
      throw new IOException(e);
    }

    return new FileStatus(fileStatus.getLength(), fileStatus.isFolder(),
        BLOCK_REPLICATION_CONSTANT, fileStatus.getBlockSizeBytes(), fileStatus.getCreationTimeMs(),
        fileStatus.getCreationTimeMs(), new FsPermission((short) fileStatus.getMode()),
        fileStatus.getOwner(), fileStatus.getGroup(), new Path(mAlluxioHeader + uri));
  }

  /**
   * Changes owner or group of a path (i.e. a file or a directory). If username is null, the
   * original username remains unchanged. Same as groupname. If username and groupname are non-null,
   * both of them will be changed.
   *
   * @param path path to set owner or group
   * @param username username to be set
   * @param groupname groupname to be set
   * @throws IOException if changing owner or group of the path failed
   */
  @Override
  public void setOwner(Path path, final String username, final String groupname)
      throws IOException {
    LOG.info("setOwner({},{},{})", path, username, groupname);
    AlluxioURI uri = new AlluxioURI(HadoopUtils.getPathWithoutScheme(path));
    SetAttributeOptions options = SetAttributeOptions.defaults();
    boolean ownerOrGroupChanged = false;
    if (username != null && !username.isEmpty()) {
      options.setOwner(username).setRecursive(false);
      ownerOrGroupChanged = true;
    }
    if (groupname != null && !groupname.isEmpty()) {
      options.setGroup(groupname).setRecursive(false);
      ownerOrGroupChanged = true;
    }
    if (ownerOrGroupChanged) {
      try {
        sFileSystem.setAttribute(uri, options);
      } catch (AlluxioException e) {
        throw new IOException(e);
      }
    }
  }

  /**
   * Changes permission of a path.
   *
   * @param path path to set permission
   * @param permission permission set to path
   * @throws IOException if the path failed to be changed permission
   */
  @Override
  public void setPermission(Path path, FsPermission permission) throws IOException {
    LOG.info("setMode({},{})", path, permission.toString());
    AlluxioURI uri = new AlluxioURI(HadoopUtils.getPathWithoutScheme(path));
    SetAttributeOptions options =
        SetAttributeOptions.defaults().setMode(permission.toShort()).setRecursive(false);
    try {
      sFileSystem.setAttribute(uri, options);
    } catch (AlluxioException e) {
      throw new IOException(e);
    }
  }

  /**
   * Gets the URI scheme that maps to the {@link org.apache.hadoop.fs.FileSystem}. This was
   * introduced in Hadoop 2.x as a means to make loading new {@link org.apache.hadoop.fs.FileSystem}
   * s simpler. This doesn't exist in Hadoop 1.x, so cannot put {@literal @Override}.
   *
   * @return scheme hadoop should map to
   *
   * @see org.apache.hadoop.fs.FileSystem#createFileSystem(java.net.URI,
   *      org.apache.hadoop.conf.Configuration)
   */
  public abstract String getScheme();

  @Override
  public URI getUri() {
    return mUri;
  }

  @Override
  public Path getWorkingDirectory() {
    LOG.info("getWorkingDirectory: {}", mWorkingDir);
    return mWorkingDir;
  }

  /**
   * {@inheritDoc}
   *
   * Sets up a lazy connection to Alluxio through mFileSystem. This method will override and
   * invalidate the current contexts. This must be called before client operations in order to
   * guarantee the integrity of the contexts, meaning users should not alternate between using the
   * Hadoop compatible API and native Alluxio API in the same process.
   */
  @SuppressFBWarnings("ST_WRITE_TO_STATIC_FROM_INSTANCE_METHOD")
  @Override
  public void initialize(URI uri, org.apache.hadoop.conf.Configuration conf) throws IOException {
    Preconditions.checkNotNull(uri.getHost(), PreconditionMessage.URI_HOST_NULL);
    Preconditions.checkNotNull(uri.getPort(), PreconditionMessage.URI_PORT_NULL);

    super.initialize(uri, conf);
    LOG.info("initialize({}, {}). Connecting to Alluxio", uri, conf);
    HadoopUtils.addS3Credentials(conf);
    HadoopUtils.addSwiftCredentials(conf);
    setConf(conf);
    mAlluxioHeader = getScheme() + "://" + uri.getHost() + ":" + uri.getPort();
    // Set the statistics member. Use mStatistics instead of the parent class's variable.
    mStatistics = statistics;
    mUri = URI.create(mAlluxioHeader);

    if (sInitialized) {
      return;
    }
    synchronized (INIT_LOCK) {
      // If someone has initialized the object since the last check, return
      if (sInitialized) {
        return;
      }
      // Load Alluxio configuration if any and merge to the one in Alluxio file system. These
      // modifications to ClientContext are global, affecting all Alluxio clients in this JVM.
      // We assume here that all clients use the same configuration.
      ConfUtils.mergeHadoopConfiguration(conf);
      Configuration.set(PropertyKey.MASTER_HOSTNAME, uri.getHost());
      Configuration.set(PropertyKey.MASTER_RPC_PORT, Integer.toString(uri.getPort()));
      Configuration.set(PropertyKey.ZOOKEEPER_ENABLED, Boolean.toString(isZookeeperMode()));

      // These must be reset to pick up the change to the master address.
      // TODO(andrew): We should reset key value system in this situation - see ALLUXIO-1706.
      ClientContext.init();
      FileSystemContext.INSTANCE.reset();
      LineageContext.INSTANCE.reset();

      sFileSystem = FileSystem.Factory.get();
      sInitialized = true;
    }
  }

  /**
   * Determines if zookeeper should be used for the {@link org.apache.hadoop.fs.FileSystem}. This
   * method should only be used for
   * {@link #initialize(java.net.URI, org.apache.hadoop.conf.Configuration)}.
   *
   * @return true if zookeeper should be used
   */
  protected abstract boolean isZookeeperMode();

  @Override
  public FileStatus[] listStatus(Path path) throws IOException {
    LOG.info("listStatus({})", path);

    if (mStatistics != null) {
      mStatistics.incrementReadOps(1);
    }

    AlluxioURI uri = new AlluxioURI(HadoopUtils.getPathWithoutScheme(path));
    List<URIStatus> statuses;
    try {
      statuses = sFileSystem.listStatus(uri);
    } catch (FileDoesNotExistException e) {
      throw new FileNotFoundException(HadoopUtils.getPathWithoutScheme(path));
    } catch (AlluxioException e) {
      throw new IOException(e);
    }

    FileStatus[] ret = new FileStatus[statuses.size()];
    for (int k = 0; k < statuses.size(); k++) {
      URIStatus status = statuses.get(k);
<<<<<<< HEAD
      // TODO(hy): Replicate 3 with the number of disk replications.
      ret[k] = new FileStatus(status.getLength(), status.isFolder(), 3, status.getBlockSizeBytes(),
          status.getLastModificationTimeMs(), status.getCreationTimeMs(), null, null, null,
=======
      ret[k] = new FileStatus(status.getLength(), status.isFolder(), BLOCK_REPLICATION_CONSTANT,
          status.getBlockSizeBytes(), status.getCreationTimeMs(), status.getCreationTimeMs(),
          new FsPermission((short) status.getMode()), status.getOwner(), status.getGroup(),
>>>>>>> 63ad2007
          new Path(mAlluxioHeader + status.getPath()));
    }
    return ret;
  }

  /**
   * Attempts to create a folder with the specified path. Parent directories will be created.
   *
   * @param path path to create
   * @param permission permissions to grant the created folder
   * @return true if the indicated folder is created successfully or already exists
   * @throws IOException if the folder cannot be created
   */
  @Override
  public boolean mkdirs(Path path, FsPermission permission) throws IOException {
    LOG.info("mkdirs({}, {})", path, permission);
    if (mStatistics != null) {
      mStatistics.incrementWriteOps(1);
    }
    AlluxioURI uri = new AlluxioURI(HadoopUtils.getPathWithoutScheme(path));
    CreateDirectoryOptions options =
        CreateDirectoryOptions.defaults().setRecursive(true).setAllowExists(true)
            .setMode(new Mode(permission.toShort()));
    try {
      sFileSystem.createDirectory(uri, options);
      return true;
    } catch (AlluxioException e) {
      throw new IOException(e);
    }
  }

  /**
   * Attempts to open the specified file for reading.
   *
   * @param path the file name to open
   * @param bufferSize the size in bytes of the buffer to be used
   * @return an {@link FSDataInputStream} at the indicated path of a file
   * @throws IOException if the file cannot be opened (e.g., the path is a folder)
   */
  @Override
  public FSDataInputStream open(Path path, int bufferSize) throws IOException {
    LOG.info("open({}, {})", path, bufferSize);
    if (mStatistics != null) {
      mStatistics.incrementReadOps(1);
    }

    AlluxioURI uri = new AlluxioURI(HadoopUtils.getPathWithoutScheme(path));
    return new FSDataInputStream(new HdfsFileInputStream(uri, getConf(), bufferSize, mStatistics));
  }

  @Override
  public boolean rename(Path src, Path dst) throws IOException {
    LOG.info("rename({}, {})", src, dst);
    if (mStatistics != null) {
      mStatistics.incrementWriteOps(1);
    }

    AlluxioURI srcPath = new AlluxioURI(HadoopUtils.getPathWithoutScheme(src));
    AlluxioURI dstPath = new AlluxioURI(HadoopUtils.getPathWithoutScheme(dst));
    ensureExists(srcPath);
    URIStatus dstStatus;
    try {
      dstStatus = sFileSystem.getStatus(dstPath);
    } catch (IOException | AlluxioException e) {
      dstStatus = null;
    }
    // If the destination is an existing folder, try to move the src into the folder
    if (dstStatus != null && dstStatus.isFolder()) {
      dstPath = dstPath.join(srcPath.getName());
    }
    try {
      sFileSystem.rename(srcPath, dstPath);
      return true;
    } catch (IOException | AlluxioException e) {
      LOG.error("Failed to rename {} to {}", src, dst, e);
      return false;
    }
  }

  @Override
  public void setWorkingDirectory(Path path) {
    LOG.info("setWorkingDirectory({})", path);
    if (path.isAbsolute()) {
      mWorkingDir = path;
    } else {
      mWorkingDir = new Path(mWorkingDir, path);
    }
  }

  /**
   * Convenience method which ensures the given path exists, wrapping any {@link AlluxioException}
   * in {@link IOException}.
   *
   * @param path the path to look up
   * @throws IOException if an Alluxio exception occurs
   */
  private void ensureExists(AlluxioURI path) throws IOException {
    try {
      sFileSystem.getStatus(path);
    } catch (AlluxioException e) {
      throw new IOException(e);
    }
  }

  private List<FileBlockInfo> getFileBlocks(AlluxioURI path) throws IOException {
    try {
      return sFileSystem.getStatus(path).getFileBlockInfos();
    } catch (AlluxioException e) {
      throw new IOException(e);
    }
  }
}<|MERGE_RESOLUTION|>--- conflicted
+++ resolved
@@ -461,16 +461,11 @@
     FileStatus[] ret = new FileStatus[statuses.size()];
     for (int k = 0; k < statuses.size(); k++) {
       URIStatus status = statuses.get(k);
-<<<<<<< HEAD
-      // TODO(hy): Replicate 3 with the number of disk replications.
-      ret[k] = new FileStatus(status.getLength(), status.isFolder(), 3, status.getBlockSizeBytes(),
-          status.getLastModificationTimeMs(), status.getCreationTimeMs(), null, null, null,
-=======
+
       ret[k] = new FileStatus(status.getLength(), status.isFolder(), BLOCK_REPLICATION_CONSTANT,
-          status.getBlockSizeBytes(), status.getCreationTimeMs(), status.getCreationTimeMs(),
-          new FsPermission((short) status.getMode()), status.getOwner(), status.getGroup(),
->>>>>>> 63ad2007
-          new Path(mAlluxioHeader + status.getPath()));
+          status.getBlockSizeBytes(), status.getLastModificationTimeMs(),
+          status.getCreationTimeMs(), new FsPermission((short) status.getMode()), status.getOwner(),
+          status.getGroup(), new Path(mAlluxioHeader + status.getPath()));
     }
     return ret;
   }
