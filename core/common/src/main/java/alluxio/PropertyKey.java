/*
 * The Alluxio Open Foundation licenses this work under the Apache License, version 2.0
 * (the "License"). You may not use this work except in compliance with the License, which is
 * available at www.apache.org/licenses/LICENSE-2.0
 *
 * This software is distributed on an "AS IS" basis, WITHOUT WARRANTIES OR CONDITIONS OF ANY KIND,
 * either express or implied, as more fully set forth in the License.
 *
 * See the NOTICE file distributed with this work for information regarding copyright ownership.
 */

package alluxio;

import alluxio.exception.ExceptionMessage;

import com.google.common.base.Objects;
import com.google.common.base.Preconditions;

import java.util.Collection;
import java.util.HashMap;
import java.util.Map;
import java.util.regex.Matcher;
import java.util.regex.Pattern;

import javax.annotation.concurrent.ThreadSafe;

/**
 * Configuration property keys. This class provides a set of pre-defined property keys.
 */
@ThreadSafe
public class PropertyKey {
  // The following two maps must be the first to initialize within this file.
  /** A map from default property key's string name to the key. */
  private static final Map<String, PropertyKey> DEFAULT_KEYS_MAP = new HashMap<>();
  /** A map from default property key's string name to the key. */
  private static final Map<PropertyKey, Object> DEFAULT_VALUES = new HashMap<>();

  public static final PropertyKey CONF_DIR =
      create(Name.CONF_DIR, String.format("${%s}/conf", Name.HOME));
  public static final PropertyKey DEBUG = create(Name.DEBUG, false);
  public static final PropertyKey HOME = create(Name.HOME, "/opt/alluxio");
  public static final PropertyKey KEY_VALUE_ENABLED = create(Name.KEY_VALUE_ENABLED, false);
  public static final PropertyKey KEY_VALUE_PARTITION_SIZE_BYTES_MAX =
      create(Name.KEY_VALUE_PARTITION_SIZE_BYTES_MAX, "512MB");
  public static final PropertyKey LOGGER_TYPE = create(Name.LOGGER_TYPE, "Console");
  public static final PropertyKey LOGS_DIR =
      create(Name.LOGS_DIR, String.format("${%s}/logs", Name.WORK_DIR));
  public static final PropertyKey METRICS_CONF_FILE =
      create(Name.METRICS_CONF_FILE, String.format("${%s}/metrics.properties", Name.CONF_DIR));
  public static final PropertyKey NETWORK_HOST_RESOLUTION_TIMEOUT_MS =
      create(Name.NETWORK_HOST_RESOLUTION_TIMEOUT_MS, 5000);
  public static final PropertyKey NETWORK_THRIFT_FRAME_SIZE_BYTES_MAX =
      create(Name.NETWORK_THRIFT_FRAME_SIZE_BYTES_MAX, "16MB");
  public static final PropertyKey SITE_CONF_DIR =
      create(Name.SITE_CONF_DIR, "${user.home}/.alluxio/,/etc/alluxio/");

  public static final PropertyKey TEST_MODE = create(Name.TEST_MODE, false);
  public static final PropertyKey VERSION = create(Name.VERSION, ProjectConstants.VERSION);
  public static final PropertyKey WEB_RESOURCES = create(Name.WEB_RESOURCES,
      String.format("${%s}/core/server/common/src/main/webapp", Name.HOME));
  public static final PropertyKey WEB_THREADS = create(Name.WEB_THREADS, 1);
  public static final PropertyKey WORK_DIR =
      create(Name.WORK_DIR, String.format("${%s}", Name.HOME));
  public static final PropertyKey ZOOKEEPER_ADDRESS = create(Name.ZOOKEEPER_ADDRESS, null);
  public static final PropertyKey ZOOKEEPER_ELECTION_PATH =
      create(Name.ZOOKEEPER_ELECTION_PATH, "/election");
  public static final PropertyKey ZOOKEEPER_ENABLED = create(Name.ZOOKEEPER_ENABLED, false);
  public static final PropertyKey ZOOKEEPER_LEADER_INQUIRY_RETRY_COUNT =
      create(Name.ZOOKEEPER_LEADER_INQUIRY_RETRY_COUNT, 10);
  public static final PropertyKey ZOOKEEPER_LEADER_PATH =
      create(Name.ZOOKEEPER_LEADER_PATH, "/leader");

  //
  // UFS related properties
  //
  // Deprecated
  public static final PropertyKey UNDERFS_ADDRESS =
      create(Name.UNDERFS_ADDRESS, String.format("${%s}/underFSStorage", Name.WORK_DIR));
  public static final PropertyKey UNDERFS_ALLOW_SET_OWNER_FAILURE =
      create(Name.UNDERFS_ALLOW_SET_OWNER_FAILURE, false);
  public static final PropertyKey UNDERFS_LISTING_LENGTH =
      create(Name.UNDERFS_LISTING_LENGTH, 1000);
  public static final PropertyKey UNDERFS_GCS_OWNER_ID_TO_USERNAME_MAPPING =
      create(Name.UNDERFS_GCS_OWNER_ID_TO_USERNAME_MAPPING, "");
  public static final PropertyKey UNDERFS_GLUSTERFS_IMPL =
      create(Name.UNDERFS_GLUSTERFS_IMPL, "org.apache.hadoop.fs.glusterfs.GlusterFileSystem");
  public static final PropertyKey UNDERFS_GLUSTERFS_MOUNTS =
      create(Name.UNDERFS_GLUSTERFS_MOUNTS, null);
  public static final PropertyKey UNDERFS_GLUSTERFS_MR_DIR =
      create(Name.UNDERFS_GLUSTERFS_MR_DIR, "glusterfs:///mapred/system");
  public static final PropertyKey UNDERFS_GLUSTERFS_VOLUMES =
      create(Name.UNDERFS_GLUSTERFS_VOLUMES, null);
  public static final PropertyKey UNDERFS_HDFS_CONFIGURATION =
      create(Name.UNDERFS_HDFS_CONFIGURATION, String.format("${%s}/core-site.xml", Name.CONF_DIR));
  public static final PropertyKey UNDERFS_HDFS_IMPL =
      create(Name.UNDERFS_HDFS_IMPL, "org.apache.hadoop.hdfs.DistributedFileSystem");
  public static final PropertyKey UNDERFS_HDFS_PREFIXES =
      create(Name.UNDERFS_HDFS_PREFIXES, "hdfs://,glusterfs:///,maprfs:///");
  public static final PropertyKey UNDERFS_HDFS_REMOTE = create(Name.UNDERFS_HDFS_REMOTE, false);
  public static final PropertyKey UNDERFS_OBJECT_STORE_MOUNT_SHARED_PUBLICLY =
      create(Name.UNDERFS_OBJECT_STORE_MOUNT_SHARED_PUBLICLY, false);
  public static final PropertyKey UNDERFS_OSS_CONNECT_MAX =
      create(Name.UNDERFS_OSS_CONNECT_MAX, 1024);
  public static final PropertyKey UNDERFS_OSS_CONNECT_TIMEOUT =
      create(Name.UNDERFS_OSS_CONNECT_TIMEOUT, 50000);
  public static final PropertyKey UNDERFS_OSS_CONNECT_TTL =
      create(Name.UNDERFS_OSS_CONNECT_TTL, -1);
  public static final PropertyKey UNDERFS_OSS_SOCKET_TIMEOUT =
      create(Name.UNDERFS_OSS_SOCKET_TIMEOUT, 50000);
  public static final PropertyKey UNDERFS_S3_ADMIN_THREADS_MAX =
      create(Name.UNDERFS_S3_ADMIN_THREADS_MAX, 20);
  public static final PropertyKey UNDERFS_S3_DISABLE_DNS_BUCKETS =
      create(Name.UNDERFS_S3_DISABLE_DNS_BUCKETS, false);
  public static final PropertyKey UNDERFS_S3_ENDPOINT = create(Name.UNDERFS_S3_ENDPOINT, null);
  public static final PropertyKey UNDERFS_S3_ENDPOINT_HTTP_PORT =
      create(Name.UNDERFS_S3_ENDPOINT_HTTP_PORT, null);
  public static final PropertyKey UNDERFS_S3_ENDPOINT_HTTPS_PORT =
      create(Name.UNDERFS_S3_ENDPOINT_HTTPS_PORT, null);
  public static final PropertyKey UNDERFS_S3_OWNER_ID_TO_USERNAME_MAPPING =
      create(Name.UNDERFS_S3_OWNER_ID_TO_USERNAME_MAPPING, "");
  public static final PropertyKey UNDERFS_S3_PROXY_HOST = create(Name.UNDERFS_S3_PROXY_HOST, null);
  public static final PropertyKey UNDERFS_S3_PROXY_HTTPS_ONLY =
      create(Name.UNDERFS_S3_PROXY_HTTPS_ONLY, true);
  public static final PropertyKey UNDERFS_S3_PROXY_PORT = create(Name.UNDERFS_S3_PROXY_PORT, null);
  public static final PropertyKey UNDERFS_S3_THREADS_MAX = create(Name.UNDERFS_S3_THREADS_MAX, 40);
  public static final PropertyKey UNDERFS_S3_UPLOAD_THREADS_MAX =
      create(Name.UNDERFS_S3_UPLOAD_THREADS_MAX, 20);
  public static final PropertyKey UNDERFS_S3A_CONSISTENCY_TIMEOUT_MS =
      create(Name.UNDERFS_S3A_CONSISTENCY_TIMEOUT_MS, 60000);
  public static final PropertyKey UNDERFS_S3A_INHERIT_ACL =
      create(Name.UNDERFS_S3A_INHERIT_ACL, true);
  public static final PropertyKey UNDERFS_S3A_REQUEST_TIMEOUT =
      create(Name.UNDERFS_S3A_REQUEST_TIMEOUT_MS, 60000);
  public static final PropertyKey UNDERFS_S3A_SECURE_HTTP_ENABLED =
      create(Name.UNDERFS_S3A_SECURE_HTTP_ENABLED, false);
  public static final PropertyKey UNDERFS_S3A_SERVER_SIDE_ENCRYPTION_ENABLED =
      create(Name.UNDERFS_S3A_SERVER_SIDE_ENCRYPTION_ENABLED, false);
  public static final PropertyKey UNDERFS_S3A_SIGNER_ALGORITHM =
      create(Name.UNDERFS_S3A_SIGNER_ALGORITHM, null);
  public static final PropertyKey UNDERFS_S3A_SOCKET_TIMEOUT_MS =
      create(Name.UNDERFS_S3A_SOCKET_TIMEOUT_MS, 50000);

  //
  // UFS access control related properties
  //
  // Not prefixed with fs, the s3a property names mirror the aws-sdk property names for ease of use
  public static final PropertyKey GCS_ACCESS_KEY = create(Name.GCS_ACCESS_KEY, null);
  public static final PropertyKey GCS_SECRET_KEY = create(Name.GCS_SECRET_KEY, null);
  public static final PropertyKey OSS_ACCESS_KEY = create(Name.OSS_ACCESS_KEY, null);
  public static final PropertyKey OSS_ENDPOINT_KEY = create(Name.OSS_ENDPOINT_KEY, null);
  public static final PropertyKey OSS_SECRET_KEY = create(Name.OSS_SECRET_KEY, null);
  public static final PropertyKey S3A_ACCESS_KEY = create(Name.S3A_ACCESS_KEY, null);
  public static final PropertyKey S3A_SECRET_KEY = create(Name.S3A_SECRET_KEY, null);
  public static final PropertyKey S3N_ACCESS_KEY = create(Name.S3N_ACCESS_KEY, null);
  public static final PropertyKey S3N_SECRET_KEY = create(Name.S3N_SECRET_KEY, null);
  public static final PropertyKey SWIFT_API_KEY = create(Name.SWIFT_API_KEY, null);
  public static final PropertyKey SWIFT_AUTH_METHOD_KEY = create(Name.SWIFT_AUTH_METHOD_KEY, null);
  public static final PropertyKey SWIFT_AUTH_URL_KEY = create(Name.SWIFT_AUTH_URL_KEY, null);
  public static final PropertyKey SWIFT_PASSWORD_KEY = create(Name.SWIFT_PASSWORD_KEY, null);
  public static final PropertyKey SWIFT_SIMULATION = create(Name.SWIFT_SIMULATION, null);
  public static final PropertyKey SWIFT_TENANT_KEY = create(Name.SWIFT_TENANT_KEY, null);
  public static final PropertyKey SWIFT_USE_PUBLIC_URI_KEY =
      create(Name.SWIFT_USE_PUBLIC_URI_KEY, null);
  public static final PropertyKey SWIFT_USER_KEY = create(Name.SWIFT_USER_KEY, null);
  public static final PropertyKey SWIFT_REGION_KEY = create(Name.SWIFT_REGION_KEY, null);

  //
  // Mount table related properties
  //
  public static final PropertyKey MASTER_MOUNT_TABLE_ROOT_ALLUXIO =
      create(Template.MASTER_MOUNT_TABLE_ENTRY_ALLUXIO, "/", "root");
  public static final PropertyKey MASTER_MOUNT_TABLE_ROOT_OPTION =
      create(Template.MASTER_MOUNT_TABLE_ENTRY_OPTION, null, "root");
  public static final PropertyKey MASTER_MOUNT_TABLE_ROOT_READONLY =
      create(Template.MASTER_MOUNT_TABLE_ENTRY_READONLY, false, "root");
  public static final PropertyKey MASTER_MOUNT_TABLE_ROOT_SHARED =
      create(Template.MASTER_MOUNT_TABLE_ENTRY_SHARED, true, "root");
  public static final PropertyKey MASTER_MOUNT_TABLE_ROOT_UFS =
      create(Template.MASTER_MOUNT_TABLE_ENTRY_UFS,
          String.format("${%s}", Name.UNDERFS_ADDRESS), "root");

  //
  // Master related properties
  //
<<<<<<< HEAD
  public static final PropertyKey MASTER_ADDRESS = create(Name.MASTER_ADDRESS, null);
  public static final PropertyKey MASTER_BIND_HOST = create(Name.MASTER_BIND_HOST, "0.0.0.0");
  public static final PropertyKey MASTER_CONNECTION_TIMEOUT_MS =
      create(Name.MASTER_CONNECTION_TIMEOUT_MS, 0);
  public static final PropertyKey MASTER_FILE_ASYNC_PERSIST_HANDLER =
      create(Name.MASTER_FILE_ASYNC_PERSIST_HANDLER,
          "alluxio.master.file.async.DefaultAsyncPersistHandler");
  public static final PropertyKey MASTER_FORMAT_FILE_PREFIX =
      create(Name.MASTER_FORMAT_FILE_PREFIX, "_format_");
  public static final PropertyKey MASTER_HEARTBEAT_INTERVAL_MS =
      create(Name.MASTER_HEARTBEAT_INTERVAL_MS, 1000);
  public static final PropertyKey MASTER_HOSTNAME = create(Name.MASTER_HOSTNAME, null);
  public static final PropertyKey MASTER_JOURNAL_FLUSH_BATCH_TIME_MS =
      create(Name.MASTER_JOURNAL_FLUSH_BATCH_TIME_MS, 5);
  public static final PropertyKey MASTER_JOURNAL_FLUSH_TIMEOUT_MS =
      create(Name.MASTER_JOURNAL_FLUSH_TIMEOUT_MS, 300000);
  public static final PropertyKey MASTER_JOURNAL_FOLDER =
      create(Name.MASTER_JOURNAL_FOLDER, String.format("${%s}/journal", Name.WORK_DIR));
=======
  // deprecated since version 1.3 and will be removed in version 2.0
  // use MASTER_HOSTNAME instead
  MASTER_ADDRESS(Name.MASTER_ADDRESS, null),
  MASTER_BIND_HOST(Name.MASTER_BIND_HOST, "0.0.0.0"),
  MASTER_CONNECTION_TIMEOUT_MS(Name.MASTER_CONNECTION_TIMEOUT_MS, 0),
  MASTER_FILE_ASYNC_PERSIST_HANDLER(Name.MASTER_FILE_ASYNC_PERSIST_HANDLER,
      "alluxio.master.file.async.DefaultAsyncPersistHandler"),
  MASTER_FORMAT_FILE_PREFIX(Name.MASTER_FORMAT_FILE_PREFIX, "_format_"),
  MASTER_HEARTBEAT_INTERVAL_MS(Name.MASTER_HEARTBEAT_INTERVAL_MS, 1000),
  MASTER_HOSTNAME(Name.MASTER_HOSTNAME, null),
  MASTER_JOURNAL_FLUSH_BATCH_TIME_MS(Name.MASTER_JOURNAL_FLUSH_BATCH_TIME_MS, 5),
  MASTER_JOURNAL_FLUSH_TIMEOUT_MS(Name.MASTER_JOURNAL_FLUSH_TIMEOUT_MS, 300000),
  MASTER_JOURNAL_FOLDER(Name.MASTER_JOURNAL_FOLDER, String.format("${%s}/journal", Name.WORK_DIR)),
>>>>>>> de700a04
  // Deprecated since 1.5.0 and will be removed in 2.0.
  public static final PropertyKey MASTER_JOURNAL_FORMATTER_CLASS =
      create(Name.MASTER_JOURNAL_FORMATTER_CLASS,
          "alluxio.master.journalv0.ProtoBufJournalFormatter");
  public static final PropertyKey MASTER_JOURNAL_LOG_SIZE_BYTES_MAX =
      create(Name.MASTER_JOURNAL_LOG_SIZE_BYTES_MAX, "10MB");
  public static final PropertyKey MASTER_JOURNAL_TAILER_SHUTDOWN_QUIET_WAIT_TIME_MS =
      create(Name.MASTER_JOURNAL_TAILER_SHUTDOWN_QUIET_WAIT_TIME_MS, 5000);
  public static final PropertyKey MASTER_JOURNAL_TAILER_SLEEP_TIME_MS =
      create(Name.MASTER_JOURNAL_TAILER_SLEEP_TIME_MS, 1000);
  public static final PropertyKey MASTER_JOURNAL_CHECKPOINT_PERIOD_ENTRIES =
      create(Name.MASTER_JOURNAL_CHECKPOINT_PERIOD_ENTRIES, 2000000);
  public static final PropertyKey MASTER_JOURNAL_GC_PERIOD_MS =
      create(Name.MASTER_JOURNAL_GC_PERIOD_MS, 120000);
  public static final PropertyKey MASTER_JOURNAL_GC_THRESHOLD_MS =
      create(Name.MASTER_JOURNAL_GC_THRESHOLD_MS, 300000);
  public static final PropertyKey MASTER_JOURNAL_TEMPORARY_FILE_GC_THRESHOLD_MS =
      create(Name.MASTER_JOURNAL_TEMPORARY_FILE_GC_THRESHOLD_MS, 1800000);
  public static final PropertyKey MASTER_KEYTAB_KEY_FILE =
      create(Name.MASTER_KEYTAB_KEY_FILE, null);
  public static final PropertyKey MASTER_LINEAGE_CHECKPOINT_CLASS =
      create(Name.MASTER_LINEAGE_CHECKPOINT_CLASS,
          "alluxio.master.lineage.checkpoint.CheckpointLatestPlanner");
  public static final PropertyKey MASTER_LINEAGE_CHECKPOINT_INTERVAL_MS =
      create(Name.MASTER_LINEAGE_CHECKPOINT_INTERVAL_MS, 300000);
  public static final PropertyKey MASTER_LINEAGE_RECOMPUTE_INTERVAL_MS =
      create(Name.MASTER_LINEAGE_RECOMPUTE_INTERVAL_MS, 300000);
  public static final PropertyKey MASTER_LINEAGE_RECOMPUTE_LOG_PATH =
      create(Name.MASTER_LINEAGE_RECOMPUTE_LOG_PATH,
          String.format("${%s}/recompute.log", Name.LOGS_DIR));
  public static final PropertyKey MASTER_PRINCIPAL = create(Name.MASTER_PRINCIPAL, null);
  // deprecated since version 1.4 and will be removed in version 2.0
  // use USER_RPC_RETRY_MAX_NUM_RETRY instead
  public static final PropertyKey MASTER_RETRY =
      create(Name.MASTER_RETRY, String.format("${%s}", Name.USER_RPC_RETRY_MAX_NUM_RETRY));
  public static final PropertyKey MASTER_RPC_PORT = create(Name.MASTER_RPC_PORT, 19998);
  public static final PropertyKey MASTER_STARTUP_CONSISTENCY_CHECK_ENABLED =
      create(Name.MASTER_STARTUP_CONSISTENCY_CHECK_ENABLED, true);
  public static final PropertyKey MASTER_TIERED_STORE_GLOBAL_LEVEL0_ALIAS =
      create(Name.MASTER_TIERED_STORE_GLOBAL_LEVEL0_ALIAS, "MEM");
  public static final PropertyKey MASTER_TIERED_STORE_GLOBAL_LEVEL1_ALIAS =
      create(Name.MASTER_TIERED_STORE_GLOBAL_LEVEL1_ALIAS, "SSD");
  public static final PropertyKey MASTER_TIERED_STORE_GLOBAL_LEVEL2_ALIAS =
      create(Name.MASTER_TIERED_STORE_GLOBAL_LEVEL2_ALIAS, "HDD");
  public static final PropertyKey MASTER_TIERED_STORE_GLOBAL_LEVELS =
      create(Name.MASTER_TIERED_STORE_GLOBAL_LEVELS, 3);
  public static final PropertyKey MASTER_TTL_CHECKER_INTERVAL_MS =
      create(Name.MASTER_TTL_CHECKER_INTERVAL_MS, 3600000);
  public static final PropertyKey MASTER_WEB_BIND_HOST =
      create(Name.MASTER_WEB_BIND_HOST, "0.0.0.0");
  public static final PropertyKey MASTER_WEB_HOSTNAME = create(Name.MASTER_WEB_HOSTNAME, null);
  public static final PropertyKey MASTER_WEB_PORT = create(Name.MASTER_WEB_PORT, 19999);
  public static final PropertyKey MASTER_WHITELIST = create(Name.MASTER_WHITELIST, "/");
  public static final PropertyKey MASTER_WORKER_THREADS_MAX =
      create(Name.MASTER_WORKER_THREADS_MAX, 2048);
  public static final PropertyKey MASTER_WORKER_THREADS_MIN =
      create(Name.MASTER_WORKER_THREADS_MIN, 512);
  public static final PropertyKey MASTER_WORKER_TIMEOUT_MS =
      create(Name.MASTER_WORKER_TIMEOUT_MS, 300000);

  //
  // Worker related properties
  //
  public static final PropertyKey WORKER_ALLOCATOR_CLASS =
      create(Name.WORKER_ALLOCATOR_CLASS, "alluxio.worker.block.allocator.MaxFreeAllocator");
  public static final PropertyKey WORKER_BIND_HOST = create(Name.WORKER_BIND_HOST, "0.0.0.0");
  public static final PropertyKey WORKER_BLOCK_HEARTBEAT_INTERVAL_MS =
      create(Name.WORKER_BLOCK_HEARTBEAT_INTERVAL_MS, 1000);
  public static final PropertyKey WORKER_BLOCK_HEARTBEAT_TIMEOUT_MS =
      create(Name.WORKER_BLOCK_HEARTBEAT_TIMEOUT_MS, 60000);
  public static final PropertyKey WORKER_BLOCK_THREADS_MAX =
      create(Name.WORKER_BLOCK_THREADS_MAX, 2048);
  public static final PropertyKey WORKER_BLOCK_THREADS_MIN =
      create(Name.WORKER_BLOCK_THREADS_MIN, 256);
  public static final PropertyKey WORKER_DATA_BIND_HOST =
      create(Name.WORKER_DATA_BIND_HOST, "0.0.0.0");
  public static final PropertyKey WORKER_DATA_FOLDER =
      create(Name.WORKER_DATA_FOLDER, "/alluxioworker/");
  public static final PropertyKey WORKER_DATA_HOSTNAME = create(Name.WORKER_DATA_HOSTNAME, null);
  public static final PropertyKey WORKER_DATA_PORT = create(Name.WORKER_DATA_PORT, 29999);
  public static final PropertyKey WORKER_DATA_SERVER_CLASS =
      create(Name.WORKER_DATA_SERVER_CLASS, "alluxio.worker.netty.NettyDataServer");
  public static final PropertyKey WORKER_DATA_TMP_FOLDER =
      create(Name.WORKER_DATA_TMP_FOLDER, ".tmp_blocks");
  public static final PropertyKey WORKER_DATA_TMP_SUBDIR_MAX =
      create(Name.WORKER_DATA_TMP_SUBDIR_MAX, 1024);
  public static final PropertyKey WORKER_EVICTOR_CLASS =
      create(Name.WORKER_EVICTOR_CLASS, "alluxio.worker.block.evictor.LRUEvictor");
  public static final PropertyKey WORKER_EVICTOR_LRFU_ATTENUATION_FACTOR =
      create(Name.WORKER_EVICTOR_LRFU_ATTENUATION_FACTOR, 2.0);
  public static final PropertyKey WORKER_EVICTOR_LRFU_STEP_FACTOR =
      create(Name.WORKER_EVICTOR_LRFU_STEP_FACTOR, 0.25);
  public static final PropertyKey WORKER_FILE_PERSIST_POOL_SIZE =
      create(Name.WORKER_FILE_PERSIST_POOL_SIZE, 64);
  public static final PropertyKey WORKER_FILE_PERSIST_RATE_LIMIT =
      create(Name.WORKER_FILE_PERSIST_RATE_LIMIT, "2GB");
  public static final PropertyKey WORKER_FILE_PERSIST_RATE_LIMIT_ENABLED =
      create(Name.WORKER_FILE_PERSIST_RATE_LIMIT_ENABLED, false);
  public static final PropertyKey WORKER_FILE_BUFFER_SIZE =
      create(Name.WORKER_FILE_BUFFER_SIZE, "1MB");
  public static final PropertyKey WORKER_FILESYSTEM_HEARTBEAT_INTERVAL_MS =
      create(Name.WORKER_FILESYSTEM_HEARTBEAT_INTERVAL_MS, 1000);
  public static final PropertyKey WORKER_HOSTNAME = create(Name.WORKER_HOSTNAME, null);
  public static final PropertyKey WORKER_KEYTAB_FILE = create(Name.WORKER_KEYTAB_FILE, null);
  public static final PropertyKey WORKER_MEMORY_SIZE = create(Name.WORKER_MEMORY_SIZE, "1GB");
  public static final PropertyKey WORKER_NETWORK_NETTY_BACKLOG =
      create(Name.WORKER_NETWORK_NETTY_BACKLOG, null);
  public static final PropertyKey WORKER_NETWORK_NETTY_BOSS_THREADS =
      create(Name.WORKER_NETWORK_NETTY_BOSS_THREADS, 1);
  public static final PropertyKey WORKER_NETWORK_NETTY_BUFFER_RECEIVE =
      create(Name.WORKER_NETWORK_NETTY_BUFFER_RECEIVE, null);
  public static final PropertyKey WORKER_NETWORK_NETTY_BUFFER_SEND =
      create(Name.WORKER_NETWORK_NETTY_BUFFER_SEND, null);
  public static final PropertyKey WORKER_NETWORK_NETTY_CHANNEL =
      create(Name.WORKER_NETWORK_NETTY_CHANNEL, null);
  public static final PropertyKey WORKER_NETWORK_NETTY_FILE_TRANSFER_TYPE =
      create(Name.WORKER_NETWORK_NETTY_FILE_TRANSFER_TYPE, "MAPPED");
  public static final PropertyKey WORKER_NETWORK_NETTY_SHUTDOWN_QUIET_PERIOD =
      create(Name.WORKER_NETWORK_NETTY_SHUTDOWN_QUIET_PERIOD, 2);
  public static final PropertyKey WORKER_NETWORK_NETTY_SHUTDOWN_TIMEOUT =
      create(Name.WORKER_NETWORK_NETTY_SHUTDOWN_TIMEOUT, 15);
  public static final PropertyKey WORKER_NETWORK_NETTY_WATERMARK_HIGH =
      create(Name.WORKER_NETWORK_NETTY_WATERMARK_HIGH, "32KB");
  public static final PropertyKey WORKER_NETWORK_NETTY_WATERMARK_LOW =
      create(Name.WORKER_NETWORK_NETTY_WATERMARK_LOW, "8KB");
  public static final PropertyKey WORKER_NETWORK_NETTY_WORKER_THREADS =
      create(Name.WORKER_NETWORK_NETTY_WORKER_THREADS, 0);
  public static final PropertyKey WORKER_NETWORK_NETTY_WRITER_BUFFER_SIZE_PACKETS =
      create(Name.WORKER_NETWORK_NETTY_WRITER_BUFFER_SIZE_PACKETS, 16);
  public static final PropertyKey WORKER_NETWORK_NETTY_READER_BUFFER_SIZE_PACKETS =
      create(Name.WORKER_NETWORK_NETTY_READER_BUFFER_SIZE_PACKETS, 16);
  public static final PropertyKey WORKER_NETWORK_NETTY_READER_PACKET_SIZE_BYTES =
      create(Name.WORKER_NETWORK_NETTY_READER_PACKET_SIZE_BYTES, "64KB");
  public static final PropertyKey WORKER_NETWORK_NETTY_BLOCK_READER_THREADS_MAX =
      create(Name.WORKER_NETWORK_NETTY_BLOCK_READER_THREADS_MAX, 128);
  public static final PropertyKey WORKER_NETWORK_NETTY_BLOCK_WRITER_THREADS_MAX =
      create(Name.WORKER_NETWORK_NETTY_BLOCK_WRITER_THREADS_MAX, 128);
  public static final PropertyKey WORKER_NETWORK_NETTY_FILE_READER_THREADS_MAX =
      create(Name.WORKER_NETWORK_NETTY_FILE_READER_THREADS_MAX, 128);
  public static final PropertyKey WORKER_NETWORK_NETTY_FILE_WRITER_THREADS_MAX =
      create(Name.WORKER_NETWORK_NETTY_FILE_WRITER_THREADS_MAX, 128);

  public static final PropertyKey WORKER_PRINCIPAL = create(Name.WORKER_PRINCIPAL, null);
  public static final PropertyKey WORKER_RPC_PORT = create(Name.WORKER_RPC_PORT, 29998);
  public static final PropertyKey WORKER_SESSION_TIMEOUT_MS =
      create(Name.WORKER_SESSION_TIMEOUT_MS, 60000);
  public static final PropertyKey WORKER_TIERED_STORE_BLOCK_LOCK_READERS =
      create(Name.WORKER_TIERED_STORE_BLOCK_LOCK_READERS, 1000);
  public static final PropertyKey WORKER_TIERED_STORE_BLOCK_LOCKS =
      create(Name.WORKER_TIERED_STORE_BLOCK_LOCKS, 1000);
  public static final PropertyKey WORKER_TIERED_STORE_LEVEL0_ALIAS =
      create(Template.WORKER_TIERED_STORE_LEVEL_ALIAS, "MEM", 0);
  public static final PropertyKey WORKER_TIERED_STORE_LEVEL0_DIRS_PATH =
      create(Template.WORKER_TIERED_STORE_LEVEL_DIRS_PATH, "/mnt/ramdisk", 0);
  public static final PropertyKey WORKER_TIERED_STORE_LEVEL0_DIRS_QUOTA =
      create(Template.WORKER_TIERED_STORE_LEVEL_DIRS_QUOTA, "${alluxio.worker.memory.size}", 0);
  public static final PropertyKey WORKER_TIERED_STORE_LEVEL0_RESERVED_RATIO =
      create(Template.WORKER_TIERED_STORE_LEVEL_RESERVED_RATIO, "0.1", 0);
  public static final PropertyKey WORKER_TIERED_STORE_LEVEL1_ALIAS =
      create(Template.WORKER_TIERED_STORE_LEVEL_ALIAS, null, 1);
  public static final PropertyKey WORKER_TIERED_STORE_LEVEL1_DIRS_PATH =
      create(Template.WORKER_TIERED_STORE_LEVEL_DIRS_PATH, null, 1);
  public static final PropertyKey WORKER_TIERED_STORE_LEVEL1_DIRS_QUOTA =
      create(Template.WORKER_TIERED_STORE_LEVEL_DIRS_QUOTA, null, 1);
  public static final PropertyKey WORKER_TIERED_STORE_LEVEL1_RESERVED_RATIO =
      create(Template.WORKER_TIERED_STORE_LEVEL_RESERVED_RATIO, null, 1);
  public static final PropertyKey WORKER_TIERED_STORE_LEVEL2_ALIAS =
      create(Template.WORKER_TIERED_STORE_LEVEL_ALIAS, null, 2);
  public static final PropertyKey WORKER_TIERED_STORE_LEVEL2_DIRS_PATH =
      create(Template.WORKER_TIERED_STORE_LEVEL_DIRS_PATH, null, 2);
  public static final PropertyKey WORKER_TIERED_STORE_LEVEL2_DIRS_QUOTA =
      create(Template.WORKER_TIERED_STORE_LEVEL_DIRS_QUOTA, null, 2);
  public static final PropertyKey WORKER_TIERED_STORE_LEVEL2_RESERVED_RATIO =
      create(Template.WORKER_TIERED_STORE_LEVEL_RESERVED_RATIO, null, 2);
  public static final PropertyKey WORKER_TIERED_STORE_LEVELS =
      create(Name.WORKER_TIERED_STORE_LEVELS, 1);
  public static final PropertyKey WORKER_TIERED_STORE_RESERVER_ENABLED =
      create(Name.WORKER_TIERED_STORE_RESERVER_ENABLED, false);
  public static final PropertyKey WORKER_TIERED_STORE_RESERVER_INTERVAL_MS =
      create(Name.WORKER_TIERED_STORE_RESERVER_INTERVAL_MS, 1000);
  public static final PropertyKey WORKER_TIERED_STORE_RETRY =
      create(Name.WORKER_TIERED_STORE_RETRY, 3);
  public static final PropertyKey WORKER_WEB_BIND_HOST =
      create(Name.WORKER_WEB_BIND_HOST, "0.0.0.0");
  public static final PropertyKey WORKER_WEB_HOSTNAME = create(Name.WORKER_WEB_HOSTNAME, null);
  public static final PropertyKey WORKER_WEB_PORT = create(Name.WORKER_WEB_PORT, 30000);

  //
  // Proxy related properties
  //
  public static final PropertyKey PROXY_STREAM_CACHE_TIMEOUT_MS =
      create(Name.PROXY_STREAM_CACHE_TIMEOUT_MS, 3600000);
  public static final PropertyKey PROXY_WEB_BIND_HOST = create(Name.PROXY_WEB_BIND_HOST, "0.0.0.0");
  public static final PropertyKey PROXY_WEB_HOSTNAME = create(Name.PROXY_WEB_HOSTNAME, null);
  public static final PropertyKey PROXY_WEB_PORT = create(Name.PROXY_WEB_PORT, 39999);

  //
  // User related properties
  //
  public static final PropertyKey USER_BLOCK_MASTER_CLIENT_THREADS =
      create(Name.USER_BLOCK_MASTER_CLIENT_THREADS, 10);
  public static final PropertyKey USER_BLOCK_REMOTE_READ_BUFFER_SIZE_BYTES =
      create(Name.USER_BLOCK_REMOTE_READ_BUFFER_SIZE_BYTES, "8MB");
  // Deprecated. It will be removed in 2.0.0.
  public static final PropertyKey USER_BLOCK_REMOTE_READER_CLASS =
      create(Name.USER_BLOCK_REMOTE_READER_CLASS, "alluxio.client.netty.NettyRemoteBlockReader");
  // Deprecated. It will be removed in 2.0.0.
  public static final PropertyKey USER_BLOCK_REMOTE_WRITER_CLASS =
      create(Name.USER_BLOCK_REMOTE_WRITER_CLASS, "alluxio.client.netty.NettyRemoteBlockWriter");
  public static final PropertyKey USER_BLOCK_SIZE_BYTES_DEFAULT =
      create(Name.USER_BLOCK_SIZE_BYTES_DEFAULT, "512MB");
  public static final PropertyKey USER_BLOCK_WORKER_CLIENT_THREADS =
      create(Name.USER_BLOCK_WORKER_CLIENT_THREADS, 10);
  public static final PropertyKey USER_BLOCK_WORKER_CLIENT_POOL_SIZE_MAX =
      create(Name.USER_BLOCK_WORKER_CLIENT_POOL_SIZE_MAX, 128);
  public static final PropertyKey USER_BLOCK_WORKER_CLIENT_POOL_GC_THRESHOLD_MS =
      create(Name.USER_BLOCK_WORKER_CLIENT_POOL_GC_THRESHOLD_MS, 300 * Constants.SECOND_MS);
  public static final PropertyKey USER_DATE_FORMAT_PATTERN =
      create(Name.USER_DATE_FORMAT_PATTERN, "MM-dd-yyyy HH:mm:ss:SSS");
  public static final PropertyKey USER_FAILED_SPACE_REQUEST_LIMITS =
      create(Name.USER_FAILED_SPACE_REQUEST_LIMITS, 3);
  public static final PropertyKey USER_FILE_BUFFER_BYTES =
      create(Name.USER_FILE_BUFFER_BYTES, "1MB");
  public static final PropertyKey USER_FILE_CACHE_PARTIALLY_READ_BLOCK =
      create(Name.USER_FILE_CACHE_PARTIALLY_READ_BLOCK, true);
  public static final PropertyKey USER_FILE_MASTER_CLIENT_THREADS =
      create(Name.USER_FILE_MASTER_CLIENT_THREADS, 10);
  public static final PropertyKey USER_FILE_PASSIVE_CACHE_ENABLED =
      create(Name.USER_FILE_PASSIVE_CACHE_ENABLED, true);
  public static final PropertyKey USER_FILE_READ_TYPE_DEFAULT =
      create(Name.USER_FILE_READ_TYPE_DEFAULT, "CACHE_PROMOTE");
  public static final PropertyKey USER_FILE_SEEK_BUFFER_SIZE_BYTES =
      create(Name.USER_FILE_SEEK_BUFFER_SIZE_BYTES, "1MB");
  public static final PropertyKey USER_FILE_WAITCOMPLETED_POLL_MS =
      create(Name.USER_FILE_WAITCOMPLETED_POLL_MS, 1000);
  public static final PropertyKey USER_FILE_WORKER_CLIENT_THREADS =
      create(Name.USER_FILE_WORKER_CLIENT_THREADS, 10);
  public static final PropertyKey USER_FILE_WORKER_CLIENT_POOL_SIZE_MAX =
      create(Name.USER_FILE_WORKER_CLIENT_POOL_SIZE_MAX, 128);
  public static final PropertyKey USER_FILE_WORKER_CLIENT_POOL_GC_THRESHOLD_MS =
      create(Name.USER_FILE_WORKER_CLIENT_POOL_GC_THRESHOLD_MS, 300 * Constants.SECOND_MS);
  public static final PropertyKey USER_FILE_WRITE_LOCATION_POLICY =
      create(Name.USER_FILE_WRITE_LOCATION_POLICY, "alluxio.client.file.policy.LocalFirstPolicy");
  public static final PropertyKey USER_FILE_WRITE_AVOID_EVICTION_POLICY_RESERVED_BYTES =
      create(Name.USER_FILE_WRITE_AVOID_EVICTION_POLICY_RESERVED_BYTES, "0MB");
  public static final PropertyKey USER_FILE_WRITE_TYPE_DEFAULT =
      create(Name.USER_FILE_WRITE_TYPE_DEFAULT, "MUST_CACHE");
  public static final PropertyKey USER_FILE_WRITE_TIER_DEFAULT =
      create(Name.USER_FILE_WRITE_TIER_DEFAULT, Constants.FIRST_TIER);
  public static final PropertyKey USER_HEARTBEAT_INTERVAL_MS =
      create(Name.USER_HEARTBEAT_INTERVAL_MS, 1000);
  public static final PropertyKey USER_HOSTNAME = create(Name.USER_HOSTNAME, null);
  public static final PropertyKey USER_LINEAGE_ENABLED = create(Name.USER_LINEAGE_ENABLED, false);
  public static final PropertyKey USER_LINEAGE_MASTER_CLIENT_THREADS =
      create(Name.USER_LINEAGE_MASTER_CLIENT_THREADS, 10);
  public static final PropertyKey USER_LOCAL_READER_PACKET_SIZE_BYTES =
      create(Name.USER_LOCAL_READER_PACKET_SIZE_BYTES, "8MB");
  public static final PropertyKey USER_LOCAL_WRITER_PACKET_SIZE_BYTES =
      create(Name.USER_LOCAL_WRITER_PACKET_SIZE_BYTES, "64KB");
  public static final PropertyKey USER_NETWORK_NETTY_CHANNEL =
      create(Name.USER_NETWORK_NETTY_CHANNEL, null);
  public static final PropertyKey USER_NETWORK_NETTY_TIMEOUT_MS =
      create(Name.USER_NETWORK_NETTY_TIMEOUT_MS, 30000);
  public static final PropertyKey USER_NETWORK_NETTY_WORKER_THREADS =
      create(Name.USER_NETWORK_NETTY_WORKER_THREADS, 0);
  public static final PropertyKey USER_NETWORK_NETTY_CHANNEL_POOL_SIZE_MAX =
      create(Name.USER_NETWORK_NETTY_CHANNEL_POOL_SIZE_MAX, 1024);
  public static final PropertyKey USER_NETWORK_NETTY_CHANNEL_POOL_GC_THRESHOLD_MS =
      create(Name.USER_NETWORK_NETTY_CHANNEL_POOL_GC_THRESHOLD_MS, 300 * Constants.SECOND_MS);
  public static final PropertyKey USER_NETWORK_NETTY_CHANNEL_POOL_DISABLED =
      create(Name.USER_NETWORK_NETTY_CHANNEL_POOL_DISABLED, false);
  public static final PropertyKey USER_NETWORK_NETTY_WRITER_PACKET_SIZE_BYTES =
      create(Name.USER_NETWORK_NETTY_WRITER_PACKET_SIZE_BYTES, "64KB");
  public static final PropertyKey USER_NETWORK_NETTY_WRITER_BUFFER_SIZE_PACKETS =
      create(Name.USER_NETWORK_NETTY_WRITER_BUFFER_SIZE_PACKETS, 16);
  public static final PropertyKey USER_NETWORK_NETTY_READER_BUFFER_SIZE_PACKETS =
      create(Name.USER_NETWORK_NETTY_READER_BUFFER_SIZE_PACKETS, 16);
  public static final PropertyKey USER_NETWORK_NETTY_READER_CANCEL_ENABLED =
      create(Name.USER_NETWORK_NETTY_READER_CANCEL_ENABLED, true);
  public static final PropertyKey USER_RPC_RETRY_BASE_SLEEP_MS =
      create(Name.USER_RPC_RETRY_BASE_SLEEP_MS, 50);
  public static final PropertyKey USER_RPC_RETRY_MAX_NUM_RETRY =
      create(Name.USER_RPC_RETRY_MAX_NUM_RETRY, 20);
  public static final PropertyKey USER_RPC_RETRY_MAX_SLEEP_MS =
      create(Name.USER_RPC_RETRY_MAX_SLEEP_MS, 5000);
  // Deprecated
  public static final PropertyKey USER_UFS_DELEGATION_ENABLED =
      create(Name.USER_UFS_DELEGATION_ENABLED, true);
  // Deprecated
  public static final PropertyKey USER_UFS_DELEGATION_READ_BUFFER_SIZE_BYTES =
      create(Name.USER_UFS_DELEGATION_READ_BUFFER_SIZE_BYTES, "8MB");
  public static final PropertyKey USER_UFS_DELEGATION_WRITE_BUFFER_SIZE_BYTES =
      create(Name.USER_UFS_DELEGATION_WRITE_BUFFER_SIZE_BYTES, "2MB");
  // Deprecated. It will be removed in 2.0.0.
  public static final PropertyKey USER_UFS_FILE_READER_CLASS =
      create(Name.USER_UFS_FILE_READER_CLASS,
          "alluxio.client.netty.NettyUnderFileSystemFileReader");
  // Deprecated. It will be removed in 2.0.0.
  public static final PropertyKey USER_UFS_FILE_WRITER_CLASS =
      create(Name.USER_UFS_FILE_WRITER_CLASS,
          "alluxio.client.netty.NettyUnderFileSystemFileWriter");
  public static final PropertyKey USER_UFS_BLOCK_READ_LOCATION_POLICY =
      create(Name.USER_UFS_BLOCK_READ_LOCATION_POLICY,
          "alluxio.client.file.policy.LocalFirstPolicy");
  public static final PropertyKey USER_UFS_BLOCK_READ_LOCATION_POLICY_DETERMINISTIC_HASH_SHARDS =
      create(Name.USER_UFS_BLOCK_READ_LOCATION_POLICY_DETERMINISTIC_HASH_SHARDS, 1);
  public static final PropertyKey USER_UFS_BLOCK_READ_CONCURRENCY_MAX =
      create(Name.USER_UFS_BLOCK_READ_CONCURRENCY_MAX, Integer.MAX_VALUE);
  public static final PropertyKey USER_UFS_BLOCK_OPEN_TIMEOUT_MS =
      create(Name.USER_UFS_BLOCK_OPEN_TIMEOUT_MS, 300000);
  public static final PropertyKey USER_SHORT_CIRCUIT_ENABLED =
      create(Name.USER_SHORT_CIRCUIT_ENABLED, true);

  //
  // FUSE integration related properties
  //
  /** Maximum number of Alluxio paths to cache for fuse conversion. */
  public static final PropertyKey FUSE_CACHED_PATHS_MAX = create(Name.FUSE_CACHED_PATHS_MAX, 500);
  /** Have the fuse process log every FS request. */
  public static final PropertyKey FUSE_DEBUG_ENABLED = create(Name.FUSE_DEBUG_ENABLED, false);

  /** FUSE file system name. */
  public static final PropertyKey FUSE_FS_NAME = create(Name.FUSE_FS_NAME, "alluxio-fuse");
  public static final PropertyKey FUSE_FS_ROOT = create(Name.FUSE_FS_ROOT, "/");
  /**
   * Passed to fuse-mount, maximum granularity of write operations:
   * Capped by the kernel to 128KB max (as of Linux 3.16.0),.
   */
  public static final PropertyKey FUSE_MAXWRITE_BYTES = create(Name.FUSE_MAXWRITE_BYTES, 131072);
  public static final PropertyKey FUSE_MOUNT_DEFAULT =
      create(Name.FUSE_MOUNT_DEFAULT, "/mnt/alluxio");

  //
  // Security related properties
  //
  public static final PropertyKey SECURITY_AUTHENTICATION_CUSTOM_PROVIDER_CLASS =
      create(Name.SECURITY_AUTHENTICATION_CUSTOM_PROVIDER_CLASS, null);
  public static final PropertyKey SECURITY_AUTHENTICATION_SOCKET_TIMEOUT_MS =
      create(Name.SECURITY_AUTHENTICATION_SOCKET_TIMEOUT_MS, "600000");
  public static final PropertyKey SECURITY_AUTHENTICATION_TYPE =
      create(Name.SECURITY_AUTHENTICATION_TYPE, "SIMPLE");
  public static final PropertyKey SECURITY_AUTHORIZATION_PERMISSION_ENABLED =
      create(Name.SECURITY_AUTHORIZATION_PERMISSION_ENABLED, true);
  public static final PropertyKey SECURITY_AUTHORIZATION_PERMISSION_SUPERGROUP =
      create(Name.SECURITY_AUTHORIZATION_PERMISSION_SUPERGROUP, "supergroup");
  public static final PropertyKey SECURITY_AUTHORIZATION_PERMISSION_UMASK =
      create(Name.SECURITY_AUTHORIZATION_PERMISSION_UMASK, "022");
  public static final PropertyKey SECURITY_GROUP_MAPPING_CACHE_TIMEOUT_MS =
      create(Name.SECURITY_GROUP_MAPPING_CACHE_TIMEOUT_MS, "60000");
  public static final PropertyKey SECURITY_GROUP_MAPPING_CLASS =
      create(Name.SECURITY_GROUP_MAPPING_CLASS,
          "alluxio.security.group.provider.ShellBasedUnixGroupsMapping");
  public static final PropertyKey SECURITY_LOGIN_USERNAME =
      create(Name.SECURITY_LOGIN_USERNAME, null);

  //
  // Mesos and Yarn related properties
  //
  public static final PropertyKey INTEGRATION_MASTER_RESOURCE_CPU =
      create(Name.INTEGRATION_MASTER_RESOURCE_CPU, 1);
  public static final PropertyKey INTEGRATION_MASTER_RESOURCE_MEM =
      create(Name.INTEGRATION_MASTER_RESOURCE_MEM, "1024MB");
  public static final PropertyKey INTEGRATION_MESOS_ALLUXIO_JAR_URL =
      create(Name.INTEGRATION_MESOS_ALLUXIO_JAR_URL, String.format(
          "http://downloads.alluxio.org/downloads/files/${%s}/" + "alluxio-${%s}-bin.tar.gz",
          Name.VERSION, Name.VERSION));
  public static final PropertyKey INTEGRATION_MESOS_ALLUXIO_MASTER_NAME =
      create(Name.INTEGRATION_MESOS_ALLUXIO_MASTER_NAME, "AlluxioMaster");
  public static final PropertyKey INTEGRATION_MESOS_ALLUXIO_MASTER_NODE_COUNT =
      create(Name.INTEGRATION_MESOS_ALLUXIO_MASTER_NODE_COUNT, 1);
  public static final PropertyKey INTEGRATION_MESOS_ALLUXIO_WORKER_NAME =
      create(Name.INTEGRATION_MESOS_ALLUXIO_WORKER_NAME, "AlluxioWorker");
  public static final PropertyKey INTEGRATION_MESOS_JDK_PATH =
      create(Name.INTEGRATION_MESOS_JDK_PATH, "jdk1.7.0_79");
  public static final PropertyKey INTEGRATION_MESOS_JDK_URL = create(Name.INTEGRATION_MESOS_JDK_URL,
      "https://alluxio-mesos.s3.amazonaws.com/jdk-7u79-linux-x64.tar.gz");
  public static final PropertyKey INTEGRATION_MESOS_PRINCIPAL =
      create(Name.INTEGRATION_MESOS_PRINCIPAL, "alluxio");
  public static final PropertyKey INTEGRATION_MESOS_ROLE = create(Name.INTEGRATION_MESOS_ROLE, "*");
  public static final PropertyKey INTEGRATION_MESOS_SECRET =
      create(Name.INTEGRATION_MESOS_SECRET, null);
  public static final PropertyKey INTEGRATION_MESOS_USER = create(Name.INTEGRATION_MESOS_USER, "");
  public static final PropertyKey INTEGRATION_WORKER_RESOURCE_CPU =
      create(Name.INTEGRATION_WORKER_RESOURCE_CPU, 1);
  public static final PropertyKey INTEGRATION_WORKER_RESOURCE_MEM =
      create(Name.INTEGRATION_WORKER_RESOURCE_MEM, "1024MB");
  public static final PropertyKey INTEGRATION_YARN_WORKERS_PER_HOST_MAX =
      create(Name.INTEGRATION_YARN_WORKERS_PER_HOST_MAX, 1);

  /**
   * A nested class to hold named string constants for their corresponding properties.
   * Used for setting configuration in integration tests.
   */
  @ThreadSafe
  public static final class Name {
    public static final String CONF_DIR = "alluxio.conf.dir";
    public static final String DEBUG = "alluxio.debug";
    public static final String HOME = "alluxio.home";
    public static final String INTEGRATION_MASTER_RESOURCE_CPU =
        "alluxio.integration.master.resource.cpu";
    public static final String INTEGRATION_MASTER_RESOURCE_MEM =
        "alluxio.integration.master.resource.mem";
    public static final String INTEGRATION_MESOS_ALLUXIO_MASTER_NAME =
        "alluxio.integration.mesos.master.name";
    public static final String INTEGRATION_MESOS_ALLUXIO_MASTER_NODE_COUNT =
        "alluxio.integration.mesos.master.node.count";
    public static final String INTEGRATION_MESOS_ALLUXIO_WORKER_NAME =
        "alluxio.integration.mesos.worker.name";
    public static final String INTEGRATION_MESOS_ALLUXIO_JAR_URL =
        "alluxio.integration.mesos.alluxio.jar.url";
    public static final String INTEGRATION_MESOS_JDK_PATH = "alluxio.integration.mesos.jdk.path";
    public static final String INTEGRATION_MESOS_JDK_URL = "alluxio.integration.mesos.jdk.url";
    public static final String INTEGRATION_MESOS_PRINCIPAL = "alluxio.integration.mesos.principal";
    public static final String INTEGRATION_MESOS_ROLE = "alluxio.integration.mesos.role";
    public static final String INTEGRATION_MESOS_SECRET = "alluxio.integration.mesos.secret";
    public static final String INTEGRATION_MESOS_USER = "alluxio.integration.mesos.user";
    public static final String INTEGRATION_WORKER_RESOURCE_CPU =
        "alluxio.integration.worker.resource.cpu";
    public static final String INTEGRATION_WORKER_RESOURCE_MEM =
        "alluxio.integration.worker.resource.mem";
    public static final String INTEGRATION_YARN_WORKERS_PER_HOST_MAX =
        "alluxio.integration.yarn.workers.per.host.max";
    public static final String KEY_VALUE_ENABLED = "alluxio.keyvalue.enabled";
    public static final String KEY_VALUE_PARTITION_SIZE_BYTES_MAX =
        "alluxio.keyvalue.partition.size.bytes.max";
    public static final String LOGGER_TYPE = "alluxio.logger.type";
    public static final String LOGS_DIR = "alluxio.logs.dir";
    public static final String METRICS_CONF_FILE = "alluxio.metrics.conf.file";
    public static final String NETWORK_HOST_RESOLUTION_TIMEOUT_MS =
        "alluxio.network.host.resolution.timeout.ms";
    public static final String NETWORK_THRIFT_FRAME_SIZE_BYTES_MAX =
        "alluxio.network.thrift.frame.size.bytes.max";
    public static final String SITE_CONF_DIR = "alluxio.site.conf.dir";
    public static final String TEST_MODE = "alluxio.test.mode";
    public static final String VERSION = "alluxio.version";
    public static final String WEB_RESOURCES = "alluxio.web.resources";
    public static final String WEB_THREADS = "alluxio.web.threads";
    public static final String WORK_DIR = "alluxio.work.dir";
    public static final String ZOOKEEPER_ADDRESS = "alluxio.zookeeper.address";
    public static final String ZOOKEEPER_ELECTION_PATH = "alluxio.zookeeper.election.path";
    public static final String ZOOKEEPER_ENABLED = "alluxio.zookeeper.enabled";
    public static final String ZOOKEEPER_LEADER_INQUIRY_RETRY_COUNT =
        "alluxio.zookeeper.leader.inquiry.retry";
    public static final String ZOOKEEPER_LEADER_PATH = "alluxio.zookeeper.leader.path";

    //
    // UFS related properties
    //
    public static final String UNDERFS_ADDRESS = "alluxio.underfs.address";
    public static final String UNDERFS_ALLOW_SET_OWNER_FAILURE =
        "alluxio.underfs.allow.set.owner.failure";
    public static final String UNDERFS_LISTING_LENGTH = "alluxio.underfs.listing.length";
    public static final String UNDERFS_GCS_OWNER_ID_TO_USERNAME_MAPPING =
        "alluxio.underfs.gcs.owner.id.to.username.mapping";
    public static final String UNDERFS_GLUSTERFS_IMPL = "alluxio.underfs.glusterfs.impl";
    public static final String UNDERFS_GLUSTERFS_MOUNTS = "alluxio.underfs.glusterfs.mounts";
    public static final String UNDERFS_GLUSTERFS_MR_DIR =
        "alluxio.underfs.glusterfs.mapred.system.dir";
    public static final String UNDERFS_GLUSTERFS_VOLUMES = "alluxio.underfs.glusterfs.volumes";
    public static final String UNDERFS_HDFS_CONFIGURATION = "alluxio.underfs.hdfs.configuration";
    public static final String UNDERFS_HDFS_IMPL = "alluxio.underfs.hdfs.impl";
    public static final String UNDERFS_HDFS_PREFIXES = "alluxio.underfs.hdfs.prefixes";
    public static final String UNDERFS_HDFS_REMOTE = "alluxio.underfs.hdfs.remote";
    public static final String UNDERFS_OBJECT_STORE_MOUNT_SHARED_PUBLICLY =
        "alluxio.underfs.object.store.mount.shared.publicly";
    public static final String UNDERFS_OSS_CONNECT_MAX = "alluxio.underfs.oss.connection.max";
    public static final String UNDERFS_OSS_CONNECT_TIMEOUT =
        "alluxio.underfs.oss.connection.timeout.ms";
    public static final String UNDERFS_OSS_CONNECT_TTL = "alluxio.underfs.oss.connection.ttl";
    public static final String UNDERFS_OSS_SOCKET_TIMEOUT = "alluxio.underfs.oss.socket.timeout.ms";
    public static final String UNDERFS_S3A_INHERIT_ACL = "alluxio.underfs.s3a.inherit_acl";
    public static final String UNDERFS_S3A_CONSISTENCY_TIMEOUT_MS =
        "alluxio.underfs.s3a.consistency.timeout.ms";
    public static final String UNDERFS_S3A_REQUEST_TIMEOUT_MS =
        "alluxio.underfs.s3a.request.timeout.ms";
    public static final String UNDERFS_S3A_SECURE_HTTP_ENABLED =
        "alluxio.underfs.s3a.secure.http.enabled";
    public static final String UNDERFS_S3A_SERVER_SIDE_ENCRYPTION_ENABLED =
        "alluxio.underfs.s3a.server.side.encryption.enabled";
    public static final String UNDERFS_S3A_SIGNER_ALGORITHM =
        "alluxio.underfs.s3a.signer.algorithm";
    public static final String UNDERFS_S3A_SOCKET_TIMEOUT_MS =
        "alluxio.underfs.s3a.socket.timeout.ms";
    public static final String UNDERFS_S3_ADMIN_THREADS_MAX =
        "alluxio.underfs.s3.admin.threads.max";
    public static final String UNDERFS_S3_DISABLE_DNS_BUCKETS =
        "alluxio.underfs.s3.disable.dns.buckets";
    public static final String UNDERFS_S3_ENDPOINT = "alluxio.underfs.s3.endpoint";
    public static final String UNDERFS_S3_ENDPOINT_HTTPS_PORT =
        "alluxio.underfs.s3.endpoint.https.port";
    public static final String UNDERFS_S3_ENDPOINT_HTTP_PORT =
        "alluxio.underfs.s3.endpoint.http.port";
    public static final String UNDERFS_S3_OWNER_ID_TO_USERNAME_MAPPING =
        "alluxio.underfs.s3.owner.id.to.username.mapping";
    public static final String UNDERFS_S3_PROXY_HOST = "alluxio.underfs.s3.proxy.host";
    public static final String UNDERFS_S3_PROXY_HTTPS_ONLY = "alluxio.underfs.s3.proxy.https.only";
    public static final String UNDERFS_S3_PROXY_PORT = "alluxio.underfs.s3.proxy.port";
    public static final String UNDERFS_S3_THREADS_MAX = "alluxio.underfs.s3.threads.max";
    public static final String UNDERFS_S3_UPLOAD_THREADS_MAX =
        "alluxio.underfs.s3.upload.threads.max";

    //
    // UFS access control related properties
    //
    public static final String GCS_ACCESS_KEY = "fs.gcs.accessKeyId";
    public static final String GCS_SECRET_KEY = "fs.gcs.secretAccessKey";
    public static final String OSS_ACCESS_KEY = "fs.oss.accessKeyId";
    public static final String OSS_ENDPOINT_KEY = "fs.oss.endpoint";
    public static final String OSS_SECRET_KEY = "fs.oss.accessKeySecret";
    public static final String S3A_ACCESS_KEY = "aws.accessKeyId";
    public static final String S3A_SECRET_KEY = "aws.secretKey";
    public static final String S3N_ACCESS_KEY = "fs.s3n.awsAccessKeyId";
    public static final String S3N_SECRET_KEY = "fs.s3n.awsSecretAccessKey";
    public static final String SWIFT_API_KEY = "fs.swift.apikey";
    public static final String SWIFT_AUTH_METHOD_KEY = "fs.swift.auth.method";
    public static final String SWIFT_AUTH_URL_KEY = "fs.swift.auth.url";
    public static final String SWIFT_PASSWORD_KEY = "fs.swift.password";
    public static final String SWIFT_SIMULATION = "fs.swift.simulation";
    public static final String SWIFT_TENANT_KEY = "fs.swift.tenant";
    public static final String SWIFT_USER_KEY = "fs.swift.user";
    public static final String SWIFT_USE_PUBLIC_URI_KEY = "fs.swift.use.public.url";
    public static final String SWIFT_REGION_KEY = "fs.swift.region";

    //
    // Master related properties
    //
    public static final String MASTER_ADDRESS = "alluxio.master.address";
    public static final String MASTER_BIND_HOST = "alluxio.master.bind.host";
    public static final String MASTER_CONNECTION_TIMEOUT_MS =
        "alluxio.master.connection.timeout.ms";
    public static final String MASTER_FILE_ASYNC_PERSIST_HANDLER =
        "alluxio.master.file.async.persist.handler";
    public static final String MASTER_FORMAT_FILE_PREFIX = "alluxio.master.format.file_prefix";
    public static final String MASTER_HEARTBEAT_INTERVAL_MS =
        "alluxio.master.heartbeat.interval.ms";
    public static final String MASTER_HOSTNAME = "alluxio.master.hostname";
    public static final String MASTER_JOURNAL_FLUSH_BATCH_TIME_MS =
        "alluxio.master.journal.flush.batch.time.ms";
    public static final String MASTER_JOURNAL_FLUSH_TIMEOUT_MS =
        "alluxio.master.journal.flush.timeout.ms";
    public static final String MASTER_JOURNAL_FOLDER = "alluxio.master.journal.folder";
    public static final String MASTER_JOURNAL_FORMATTER_CLASS =
        "alluxio.master.journal.formatter.class";
    public static final String MASTER_JOURNAL_LOG_SIZE_BYTES_MAX =
        "alluxio.master.journal.log.size.bytes.max";
    public static final String MASTER_JOURNAL_TAILER_SHUTDOWN_QUIET_WAIT_TIME_MS =
        "alluxio.master.journal.tailer.shutdown.quiet.wait.time.ms";
    public static final String MASTER_JOURNAL_TAILER_SLEEP_TIME_MS =
        "alluxio.master.journal.tailer.sleep.time.ms";
    public static final String MASTER_KEYTAB_KEY_FILE = "alluxio.master.keytab.file";
    public static final String MASTER_LINEAGE_CHECKPOINT_CLASS =
        "alluxio.master.lineage.checkpoint.class";
    public static final String MASTER_LINEAGE_CHECKPOINT_INTERVAL_MS =
        "alluxio.master.lineage.checkpoint.interval.ms";
    public static final String MASTER_LINEAGE_RECOMPUTE_INTERVAL_MS =
        "alluxio.master.lineage.recompute.interval.ms";
    public static final String MASTER_LINEAGE_RECOMPUTE_LOG_PATH =
        "alluxio.master.lineage.recompute.log.path";
    public static final String MASTER_PRINCIPAL = "alluxio.master.principal";
    public static final String MASTER_RETRY = "alluxio.master.retry";
    public static final String MASTER_RPC_PORT = "alluxio.master.port";
    public static final String MASTER_STARTUP_CONSISTENCY_CHECK_ENABLED =
        "alluxio.master.startup.consistency.check.enabled";
    public static final String MASTER_TIERED_STORE_GLOBAL_LEVEL0_ALIAS =
        "alluxio.master.tieredstore.global.level0.alias";
    public static final String MASTER_TIERED_STORE_GLOBAL_LEVEL1_ALIAS =
        "alluxio.master.tieredstore.global.level1.alias";
    public static final String MASTER_TIERED_STORE_GLOBAL_LEVEL2_ALIAS =
        "alluxio.master.tieredstore.global.level2.alias";
    public static final String MASTER_TIERED_STORE_GLOBAL_LEVELS =
        "alluxio.master.tieredstore.global.levels";
    public static final String MASTER_TTL_CHECKER_INTERVAL_MS =
        "alluxio.master.ttl.checker.interval.ms";
    public static final String MASTER_WEB_BIND_HOST = "alluxio.master.web.bind.host";
    public static final String MASTER_WEB_HOSTNAME = "alluxio.master.web.hostname";
    public static final String MASTER_WEB_PORT = "alluxio.master.web.port";
    public static final String MASTER_WHITELIST = "alluxio.master.whitelist";
    public static final String MASTER_WORKER_THREADS_MAX = "alluxio.master.worker.threads.max";
    public static final String MASTER_WORKER_THREADS_MIN = "alluxio.master.worker.threads.min";
    public static final String MASTER_WORKER_TIMEOUT_MS = "alluxio.master.worker.timeout.ms";
    public static final String MASTER_JOURNAL_CHECKPOINT_PERIOD_ENTRIES =
        "alluxio.master.journal.checkpoint.period.entries";
    public static final String MASTER_JOURNAL_GC_PERIOD_MS = "alluxio.master.journal.gc.period.ms";
    public static final String MASTER_JOURNAL_GC_THRESHOLD_MS =
        "alluxio.master.journal.gc.threshold.ms";
    public static final String MASTER_JOURNAL_TEMPORARY_FILE_GC_THRESHOLD_MS =
        "alluxio.master.journal.temporary.file.gc.threshold.ms";

    //
    // Worker related properties
    //
    public static final String WORKER_ALLOCATOR_CLASS = "alluxio.worker.allocator.class";
    public static final String WORKER_BIND_HOST = "alluxio.worker.bind.host";
    public static final String WORKER_BLOCK_HEARTBEAT_INTERVAL_MS =
        "alluxio.worker.block.heartbeat.interval.ms";
    public static final String WORKER_BLOCK_HEARTBEAT_TIMEOUT_MS =
        "alluxio.worker.block.heartbeat.timeout.ms";
    public static final String WORKER_BLOCK_THREADS_MAX = "alluxio.worker.block.threads.max";
    public static final String WORKER_BLOCK_THREADS_MIN = "alluxio.worker.block.threads.min";
    public static final String WORKER_DATA_BIND_HOST = "alluxio.worker.data.bind.host";
    public static final String WORKER_DATA_FOLDER = "alluxio.worker.data.folder";
    public static final String WORKER_DATA_HOSTNAME = "alluxio.worker.data.hostname";
    public static final String WORKER_DATA_PORT = "alluxio.worker.data.port";
    public static final String WORKER_DATA_SERVER_CLASS = "alluxio.worker.data.server.class";
    public static final String WORKER_DATA_TMP_FOLDER = "alluxio.worker.data.folder.tmp";
    public static final String WORKER_DATA_TMP_SUBDIR_MAX = "alluxio.worker.data.tmp.subdir.max";
    public static final String WORKER_EVICTOR_CLASS = "alluxio.worker.evictor.class";
    public static final String WORKER_EVICTOR_LRFU_ATTENUATION_FACTOR =
        "alluxio.worker.evictor.lrfu.attenuation.factor";
    public static final String WORKER_EVICTOR_LRFU_STEP_FACTOR =
        "alluxio.worker.evictor.lrfu.step.factor";
    public static final String WORKER_FILESYSTEM_HEARTBEAT_INTERVAL_MS =
        "alluxio.worker.filesystem.heartbeat.interval.ms";
    public static final String WORKER_FILE_PERSIST_POOL_SIZE =
        "alluxio.worker.file.persist.pool.size";
    public static final String WORKER_FILE_PERSIST_RATE_LIMIT =
        "alluxio.worker.file.persist.rate.limit";
    public static final String WORKER_FILE_PERSIST_RATE_LIMIT_ENABLED =
        "alluxio.worker.file.persist.rate.limit.enabled";
    public static final String WORKER_FILE_BUFFER_SIZE = "alluxio.worker.file.buffer.size";
    public static final String WORKER_HOSTNAME = "alluxio.worker.hostname";
    public static final String WORKER_KEYTAB_FILE = "alluxio.worker.keytab.file";
    public static final String WORKER_MEMORY_SIZE = "alluxio.worker.memory.size";
    public static final String WORKER_NETWORK_NETTY_BACKLOG =
        "alluxio.worker.network.netty.backlog";
    public static final String WORKER_NETWORK_NETTY_BOSS_THREADS =
        "alluxio.worker.network.netty.boss.threads";
    public static final String WORKER_NETWORK_NETTY_BUFFER_RECEIVE =
        "alluxio.worker.network.netty.buffer.receive";
    public static final String WORKER_NETWORK_NETTY_BUFFER_SEND =
        "alluxio.worker.network.netty.buffer.send";
    public static final String WORKER_NETWORK_NETTY_CHANNEL =
        "alluxio.worker.network.netty.channel";
    public static final String WORKER_NETWORK_NETTY_FILE_TRANSFER_TYPE =
        "alluxio.worker.network.netty.file.transfer";
    public static final String WORKER_NETWORK_NETTY_SHUTDOWN_QUIET_PERIOD =
        "alluxio.worker.network.netty.shutdown.quiet.period";
    public static final String WORKER_NETWORK_NETTY_SHUTDOWN_TIMEOUT =
        "alluxio.worker.network.netty.shutdown.timeout";
    public static final String WORKER_NETWORK_NETTY_WATERMARK_HIGH =
        "alluxio.worker.network.netty.watermark.high";
    public static final String WORKER_NETWORK_NETTY_WATERMARK_LOW =
        "alluxio.worker.network.netty.watermark.low";
    public static final String WORKER_NETWORK_NETTY_WORKER_THREADS =
        "alluxio.worker.network.netty.worker.threads";
    public static final String WORKER_NETWORK_NETTY_WRITER_BUFFER_SIZE_PACKETS =
        "alluxio.worker.network.netty.writer.buffer.size.packets";
    public static final String WORKER_NETWORK_NETTY_READER_BUFFER_SIZE_PACKETS =
        "alluxio.worker.network.netty.reader.buffer.size.packets";
    public static final String WORKER_NETWORK_NETTY_READER_PACKET_SIZE_BYTES =
        "alluxio.worker.network.netty.reader.packet.size.bytes";
    public static final String WORKER_NETWORK_NETTY_BLOCK_READER_THREADS_MAX =
        "alluxio.worker.network.netty.block.reader.threads.max";
    public static final String WORKER_NETWORK_NETTY_BLOCK_WRITER_THREADS_MAX =
        "alluxio.worker.network.netty.block.writer.threads.max";
    public static final String WORKER_NETWORK_NETTY_FILE_READER_THREADS_MAX =
        "alluxio.worker.network.netty.file.reader.threads.max";
    public static final String WORKER_NETWORK_NETTY_FILE_WRITER_THREADS_MAX =
        "alluxio.worker.network.netty.file.writer.threads.max";
    public static final String WORKER_PRINCIPAL = "alluxio.worker.principal";
    public static final String WORKER_RPC_PORT = "alluxio.worker.port";
    public static final String WORKER_SESSION_TIMEOUT_MS = "alluxio.worker.session.timeout.ms";
    public static final String WORKER_TIERED_STORE_BLOCK_LOCK_READERS =
        "alluxio.worker.tieredstore.block.lock.readers";
    public static final String WORKER_TIERED_STORE_BLOCK_LOCKS =
        "alluxio.worker.tieredstore.block.locks";
    public static final String WORKER_TIERED_STORE_LEVELS = "alluxio.worker.tieredstore.levels";
    public static final String WORKER_TIERED_STORE_RESERVER_ENABLED =
        "alluxio.worker.tieredstore.reserver.enabled";
    public static final String WORKER_TIERED_STORE_RESERVER_INTERVAL_MS =
        "alluxio.worker.tieredstore.reserver.interval.ms";
    public static final String WORKER_TIERED_STORE_RETRY = "alluxio.worker.tieredstore.retry";
    public static final String WORKER_WEB_BIND_HOST = "alluxio.worker.web.bind.host";
    public static final String WORKER_WEB_HOSTNAME = "alluxio.worker.web.hostname";
    public static final String WORKER_WEB_PORT = "alluxio.worker.web.port";

    //
    // Proxy related properties
    //
    public static final String PROXY_STREAM_CACHE_TIMEOUT_MS =
        "alluxio.proxy.stream.cache.timeout.ms";
    public static final String PROXY_WEB_BIND_HOST = "alluxio.proxy.web.bind.host";
    public static final String PROXY_WEB_HOSTNAME = "alluxio.proxy.web.hostname";
    public static final String PROXY_WEB_PORT = "alluxio.proxy.web.port";

    //
    // User related properties
    //
    public static final String USER_BLOCK_MASTER_CLIENT_THREADS =
        "alluxio.user.block.master.client.threads";
    public static final String USER_BLOCK_REMOTE_READER_CLASS =
        "alluxio.user.block.remote.reader.class";
    public static final String USER_BLOCK_REMOTE_READ_BUFFER_SIZE_BYTES =
        "alluxio.user.block.remote.read.buffer.size.bytes";
    public static final String USER_BLOCK_REMOTE_WRITER_CLASS =
        "alluxio.user.block.remote.writer.class";
    public static final String USER_BLOCK_SIZE_BYTES_DEFAULT =
        "alluxio.user.block.size.bytes.default";
    public static final String USER_BLOCK_WORKER_CLIENT_THREADS =
        "alluxio.user.block.worker.client.threads";
    public static final String USER_BLOCK_WORKER_CLIENT_POOL_SIZE_MAX =
        "alluxio.user.block.worker.client.pool.size.max";
    public static final String USER_BLOCK_WORKER_CLIENT_POOL_GC_THRESHOLD_MS =
        "alluxio.user.block.worker.client.pool.gc.threshold.ms";
    public static final String USER_DATE_FORMAT_PATTERN = "alluxio.user.date.format.pattern";
    public static final String USER_FAILED_SPACE_REQUEST_LIMITS =
        "alluxio.user.failed.space.request.limits";
    public static final String USER_FILE_BUFFER_BYTES = "alluxio.user.file.buffer.bytes";
    public static final String USER_FILE_CACHE_PARTIALLY_READ_BLOCK =
        "alluxio.user.file.cache.partially.read.block";
    public static final String USER_FILE_MASTER_CLIENT_THREADS =
        "alluxio.user.file.master.client.threads";
    public static final String USER_FILE_PASSIVE_CACHE_ENABLED =
        "alluxio.user.file.passive.cache.enabled";
    public static final String USER_FILE_READ_TYPE_DEFAULT = "alluxio.user.file.readtype.default";
    public static final String USER_FILE_SEEK_BUFFER_SIZE_BYTES =
        "alluxio.user.file.seek.buffer.size.bytes";
    public static final String USER_FILE_WAITCOMPLETED_POLL_MS =
        "alluxio.user.file.waitcompleted.poll.ms";
    public static final String USER_FILE_WORKER_CLIENT_THREADS =
        "alluxio.user.file.worker.client.threads";
    public static final String USER_FILE_WORKER_CLIENT_POOL_SIZE_MAX =
        "alluxio.user.file.worker.client.pool.size.max";
    public static final String USER_FILE_WORKER_CLIENT_POOL_GC_THRESHOLD_MS =
        "alluxio.user.file.worker.client.pool.gc.threshold.ms";
    public static final String USER_FILE_WRITE_LOCATION_POLICY =
        "alluxio.user.file.write.location.policy.class";
    public static final String USER_FILE_WRITE_AVOID_EVICTION_POLICY_RESERVED_BYTES =
        "alluxio.user.file.write.avoid.eviction.policy.reserved.size.bytes";
    public static final String USER_FILE_WRITE_TYPE_DEFAULT = "alluxio.user.file.writetype.default";
    public static final String USER_FILE_WRITE_TIER_DEFAULT =
        "alluxio.user.file.write.tier.default";
    public static final String USER_HEARTBEAT_INTERVAL_MS = "alluxio.user.heartbeat.interval.ms";
    public static final String USER_HOSTNAME = "alluxio.user.hostname";
    public static final String USER_LINEAGE_ENABLED = "alluxio.user.lineage.enabled";
    public static final String USER_LINEAGE_MASTER_CLIENT_THREADS =
        "alluxio.user.lineage.master.client.threads";
    public static final String USER_LOCAL_READER_PACKET_SIZE_BYTES =
        "alluxio.user.local.reader.packet.size.bytes";
    public static final String USER_LOCAL_WRITER_PACKET_SIZE_BYTES =
        "alluxio.user.local.writer.packet.size.bytes";
    public static final String USER_NETWORK_NETTY_CHANNEL = "alluxio.user.network.netty.channel";
    public static final String USER_NETWORK_NETTY_TIMEOUT_MS =
        "alluxio.user.network.netty.timeout.ms";
    public static final String USER_NETWORK_NETTY_WORKER_THREADS =
        "alluxio.user.network.netty.worker.threads";
    public static final String USER_NETWORK_NETTY_CHANNEL_POOL_SIZE_MAX =
        "alluxio.user.network.netty.channel.pool.size.max";
    public static final String USER_NETWORK_NETTY_CHANNEL_POOL_GC_THRESHOLD_MS =
        "alluxio.user.network.netty.channel.pool.gc.threshold.ms";
    public static final String USER_NETWORK_NETTY_CHANNEL_POOL_DISABLED =
        "alluxio.user.network.netty.channel.pool.disabled";
    public static final String USER_NETWORK_NETTY_WRITER_PACKET_SIZE_BYTES =
        "alluxio.user.network.netty.writer.packet.size.bytes";
    public static final String USER_NETWORK_NETTY_WRITER_BUFFER_SIZE_PACKETS =
        "alluxio.user.network.netty.writer.buffer.size.packets";
    public static final String USER_NETWORK_NETTY_READER_BUFFER_SIZE_PACKETS =
        "alluxio.user.network.netty.reader.buffer.size.packets";
    public static final String USER_NETWORK_NETTY_READER_CANCEL_ENABLED =
        "alluxio.user.network.netty.reader.cancel.enabled";
    public static final String USER_RPC_RETRY_BASE_SLEEP_MS =
        "alluxio.user.rpc.retry.base.sleep.ms";
    public static final String USER_RPC_RETRY_MAX_NUM_RETRY =
        "alluxio.user.rpc.retry.max.num.retry";
    public static final String USER_RPC_RETRY_MAX_SLEEP_MS = "alluxio.user.rpc.retry.max.sleep.ms";
    public static final String USER_UFS_DELEGATION_ENABLED = "alluxio.user.ufs.delegation.enabled";
    public static final String USER_UFS_DELEGATION_READ_BUFFER_SIZE_BYTES =
        "alluxio.user.ufs.delegation.read.buffer.size.bytes";
    public static final String USER_UFS_DELEGATION_WRITE_BUFFER_SIZE_BYTES =
        "alluxio.user.ufs.delegation.write.buffer.size.bytes";
    public static final String USER_UFS_FILE_READER_CLASS = "alluxio.user.ufs.file.reader.class";
    public static final String USER_UFS_FILE_WRITER_CLASS = "alluxio.user.ufs.file.writer.class";
    public static final String USER_UFS_BLOCK_READ_LOCATION_POLICY =
        "alluxio.user.ufs.block.read.location.policy";
    public static final String USER_UFS_BLOCK_READ_LOCATION_POLICY_DETERMINISTIC_HASH_SHARDS =
        "alluxio.user.ufs.block.read.location.policy.deterministic.hash.shards";
    public static final String USER_UFS_BLOCK_READ_CONCURRENCY_MAX =
        "alluxio.user.ufs.block.read.concurrency.max";
    public static final String USER_UFS_BLOCK_OPEN_TIMEOUT_MS =
        "alluxio.user.ufs.block.open.timeout.ms";
    public static final String USER_SHORT_CIRCUIT_ENABLED = "alluxio.user.short.circuit.disabled";

    //
    // FUSE integration related properties
    //
    public static final String FUSE_CACHED_PATHS_MAX = "alluxio.fuse.cached.paths.max";
    public static final String FUSE_DEBUG_ENABLED = "alluxio.fuse.debug.enabled";
    public static final String FUSE_FS_NAME = "alluxio.fuse.fs.name";
    public static final String FUSE_FS_ROOT = "alluxio.fuse.fs.root";
    public static final String FUSE_MAXWRITE_BYTES = "alluxio.fuse.maxwrite.bytes";
    public static final String FUSE_MOUNT_DEFAULT = "alluxio.fuse.mount.default";

    //
    // Security related properties
    //
    public static final String SECURITY_AUTHENTICATION_CUSTOM_PROVIDER_CLASS =
        "alluxio.security.authentication.custom.provider.class";
    public static final String SECURITY_AUTHENTICATION_SOCKET_TIMEOUT_MS =
        "alluxio.security.authentication.socket.timeout.ms";
    public static final String SECURITY_AUTHENTICATION_TYPE =
        "alluxio.security.authentication.type";
    public static final String SECURITY_AUTHORIZATION_PERMISSION_ENABLED =
        "alluxio.security.authorization.permission.enabled";
    public static final String SECURITY_AUTHORIZATION_PERMISSION_SUPERGROUP =
        "alluxio.security.authorization.permission.supergroup";
    public static final String SECURITY_AUTHORIZATION_PERMISSION_UMASK =
        "alluxio.security.authorization.permission.umask";
    public static final String SECURITY_GROUP_MAPPING_CACHE_TIMEOUT_MS =
        "alluxio.security.group.mapping.cache.timeout.ms";
    public static final String SECURITY_GROUP_MAPPING_CLASS =
        "alluxio.security.group.mapping.class";
    public static final String SECURITY_LOGIN_USERNAME = "alluxio.security.login.username";

    private Name() {} // prevent instantiation
  }

  /**
   * A set of templates to generate the names of parameterized properties given
   * different parameters. E.g., * {@code Template.MASTER_TIERED_STORE_GLOBAL_LEVEL_ALIAS.format(0)}
   */
  @ThreadSafe
  public enum Template {
    MASTER_MOUNT_TABLE_ENTRY_ALLUXIO("alluxio.master.mount.table.%s.alluxio",
        "alluxio\\.master\\.mount\\.table.(\\w+)\\.alluxio"),
    MASTER_MOUNT_TABLE_ENTRY_OPTION("alluxio.master.mount.table.%s.option",
        "alluxio\\.master\\.mount\\.table\\.(\\w+)\\.option"),
    MASTER_MOUNT_TABLE_ENTRY_OPTION_PROPERTY("alluxio.master.mount.table.%s.option.%s",
        "alluxio\\.master\\.mount\\.table\\.(\\w+)\\.option(\\.\\w+)++"),
    MASTER_MOUNT_TABLE_ENTRY_READONLY("alluxio.master.mount.table.%s.readonly",
        "alluxio\\.master\\.mount\\.table\\.(\\w+)\\.readonly"),
    MASTER_MOUNT_TABLE_ENTRY_SHARED("alluxio.master.mount.table.%s.shared",
        "alluxio\\.master\\.mount\\.table\\.(\\w+)\\.shared"),
    MASTER_MOUNT_TABLE_ENTRY_UFS("alluxio.master.mount.table.%s.ufs",
        "alluxio\\.master\\.mount\\.table\\.(\\w+)\\.ufs"),
    MASTER_TIERED_STORE_GLOBAL_LEVEL_ALIAS("alluxio.master.tieredstore.global.level%d.alias",
        "alluxio\\.master\\.tieredstore\\.global\\.level(\\d+)\\.alias"),
    WORKER_TIERED_STORE_LEVEL_ALIAS("alluxio.worker.tieredstore.level%d.alias",
        "alluxio\\.worker\\.tieredstore\\.level(\\d+)\\.alias"),
    WORKER_TIERED_STORE_LEVEL_DIRS_PATH("alluxio.worker.tieredstore.level%d.dirs.path",
        "alluxio\\.worker\\.tieredstore\\.level(\\d+)\\.dirs\\.path"),
    WORKER_TIERED_STORE_LEVEL_DIRS_QUOTA("alluxio.worker.tieredstore.level%d.dirs.quota",
        "alluxio\\.worker\\.tieredstore\\.level(\\d+)\\.dirs\\.quota"),
    WORKER_TIERED_STORE_LEVEL_RESERVED_RATIO("alluxio.worker.tieredstore.level%d.reserved.ratio",
        "alluxio\\.worker\\.tieredstore\\.level(\\d+)\\.reserved\\.ratio"),
    ;

    private final String mFormat;
    private final Pattern mPattern;

    /**
     * Constructs a property key format.
     *
     * @param format String of this property as formatted string
     * @param re String of this property as regexp
     */
    Template(String format, String re) {
      mFormat = format;
      mPattern = Pattern.compile(re);
    }

    @Override
    public String toString() {
      return Objects.toStringHelper(this).add("format", mFormat).add("pattern", mPattern)
          .toString();
    }

    /**
     * Converts a property key template (e.g.,
     * {@link #WORKER_TIERED_STORE_LEVEL_RESERVED_RATIO}) to a {@link PropertyKey} instance.
     *
     * @param params ordinal
     * @return corresponding property
     */
    public PropertyKey format(Object... params) {
      return new PropertyKey(String.format(mFormat, params));
    }
  }

  /**
   * @param input string of property key
   * @return whether the input is a valid property name
   */
  public static boolean isValid(String input) {
    // Check if input matches any default keys
    if (DEFAULT_KEYS_MAP.containsKey(input)) {
      return true;
    }
    // Check if input matches any parameterized keys
    for (Template template : Template.values()) {
      Matcher matcher = template.mPattern.matcher(input);
      if (matcher.matches()) {
        return true;
      }
    }
    return false;
  }

  /**
   * Parses a string and return its corresponding {@link PropertyKey}, throwing exception if no such
   * a property can be found.
   *
   * @param input string of property key
   * @return corresponding property
   */
  public static PropertyKey fromString(String input) {
    // First try to parse it as default key
    PropertyKey key = DEFAULT_KEYS_MAP.get(input);
    if (key != null) {
      return key;
    }
    // Try different templates and see if any template matches
    for (Template template : Template.values()) {
      Matcher matcher = template.mPattern.matcher(input);
      if (matcher.matches()) {
        return new PropertyKey(input);
      }
    }
    throw new IllegalArgumentException(
        ExceptionMessage.INVALID_CONFIGURATION_KEY.getMessage(input));
  }

  /**
   * @return all pre-defined property keys
   */
  public static Collection<? extends PropertyKey> defaultKeys() {
    return DEFAULT_KEYS_MAP.values();
  }

  /** Property name. */
  private final String mName;

  /**
   * @param name String of this property
   */
  PropertyKey(String name) {
    mName = Preconditions.checkNotNull(name, "name");
  }

  /**
   * Factory method to create a constant default property and assign a default value.
   *
   * @param name String of this property
   * @param defaultValue Default value of this property in compile time if not null
   */
  static PropertyKey create(String name, Object defaultValue) {
    PropertyKey key = new PropertyKey(name);
    DEFAULT_KEYS_MAP.put(name, key);
    DEFAULT_VALUES.put(key, defaultValue);
    return key;
  }

  /**
   * Factory method to create a property from template and assign a default value.
   *
   * @param template String of this property
   * @param defaultValue Default value of this property in compile time if not null
   */
  static PropertyKey create(Template template, Object defaultValue, Object... param) {
    PropertyKey key = template.format(param);
    DEFAULT_KEYS_MAP.put(key.toString(), key);
    DEFAULT_VALUES.put(key, defaultValue);
    return key;
  }

  @Override
  public boolean equals(Object o) {
    if (this == o) {
      return true;
    }
    if (!(o instanceof PropertyKey)) {
      return false;
    }
    PropertyKey that = (PropertyKey) o;
    return Objects.equal(mName, that.mName);
  }

  @Override
  public int hashCode() {
    return Objects.hashCode(mName);
  }

  @Override
  public String toString() {
    return mName;
  }

  /**
   * @return length of this property key
   */
  public int length() {
    return mName.length();
  }

  /**
   * @param key the name of input key
   * @return if this key is nested inside the given key
   */
  public boolean isNested(String key) {
    return key.length() > length() + 1 && key.startsWith(mName) && key.charAt(length()) == '.';
  }

  /**
   * @return the default value of a property key or null if no default value set
   */
  public String getDefaultValue() {
    Object value = DEFAULT_VALUES.get(this);
    return value != null ? value.toString() : null;
  }
}<|MERGE_RESOLUTION|>--- conflicted
+++ resolved
@@ -182,7 +182,8 @@
   //
   // Master related properties
   //
-<<<<<<< HEAD
+  // deprecated since version 1.3 and will be removed in version 2.0
+  // use MASTER_HOSTNAME instead
   public static final PropertyKey MASTER_ADDRESS = create(Name.MASTER_ADDRESS, null);
   public static final PropertyKey MASTER_BIND_HOST = create(Name.MASTER_BIND_HOST, "0.0.0.0");
   public static final PropertyKey MASTER_CONNECTION_TIMEOUT_MS =
@@ -201,21 +202,6 @@
       create(Name.MASTER_JOURNAL_FLUSH_TIMEOUT_MS, 300000);
   public static final PropertyKey MASTER_JOURNAL_FOLDER =
       create(Name.MASTER_JOURNAL_FOLDER, String.format("${%s}/journal", Name.WORK_DIR));
-=======
-  // deprecated since version 1.3 and will be removed in version 2.0
-  // use MASTER_HOSTNAME instead
-  MASTER_ADDRESS(Name.MASTER_ADDRESS, null),
-  MASTER_BIND_HOST(Name.MASTER_BIND_HOST, "0.0.0.0"),
-  MASTER_CONNECTION_TIMEOUT_MS(Name.MASTER_CONNECTION_TIMEOUT_MS, 0),
-  MASTER_FILE_ASYNC_PERSIST_HANDLER(Name.MASTER_FILE_ASYNC_PERSIST_HANDLER,
-      "alluxio.master.file.async.DefaultAsyncPersistHandler"),
-  MASTER_FORMAT_FILE_PREFIX(Name.MASTER_FORMAT_FILE_PREFIX, "_format_"),
-  MASTER_HEARTBEAT_INTERVAL_MS(Name.MASTER_HEARTBEAT_INTERVAL_MS, 1000),
-  MASTER_HOSTNAME(Name.MASTER_HOSTNAME, null),
-  MASTER_JOURNAL_FLUSH_BATCH_TIME_MS(Name.MASTER_JOURNAL_FLUSH_BATCH_TIME_MS, 5),
-  MASTER_JOURNAL_FLUSH_TIMEOUT_MS(Name.MASTER_JOURNAL_FLUSH_TIMEOUT_MS, 300000),
-  MASTER_JOURNAL_FOLDER(Name.MASTER_JOURNAL_FOLDER, String.format("${%s}/journal", Name.WORK_DIR)),
->>>>>>> de700a04
   // Deprecated since 1.5.0 and will be removed in 2.0.
   public static final PropertyKey MASTER_JOURNAL_FORMATTER_CLASS =
       create(Name.MASTER_JOURNAL_FORMATTER_CLASS,
