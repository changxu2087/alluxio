package tachyon.client;

import java.io.File;
import java.io.FileNotFoundException;
import java.io.IOException;
import java.io.InputStream;
import java.io.RandomAccessFile;
import java.net.InetSocketAddress;
import java.nio.ByteBuffer;
import java.nio.channels.FileChannel;
import java.nio.channels.SocketChannel;
import java.util.ArrayList;
import java.util.List;

import org.apache.log4j.Logger;

import tachyon.Constants;
import tachyon.TachyonURI;
import tachyon.UnderFileSystem;
import tachyon.conf.UserConf;
import tachyon.thrift.ClientBlockInfo;
import tachyon.thrift.ClientFileInfo;
import tachyon.thrift.NetAddress;
import tachyon.util.CommonUtils;
import tachyon.util.NetworkUtils;
import tachyon.worker.nio.DataServerMessage;

/**
 * Tachyon File.
 */
public class TachyonFile implements Comparable<TachyonFile> {
  private static final Logger LOG = Logger.getLogger(Constants.LOGGER_TYPE);

  final TachyonFS mTachyonFS;
  final int mFileId;
  private final UserConf USER_CONF = UserConf.get();

  private Object mUFSConf = null;

  /**
   * A Tachyon File handler, based file id
   *
   * @param tfs
   *          the Tachyon file system client handler
   * @param fid
   *          the file id
   */
  TachyonFile(TachyonFS tfs, int fid) {
    mTachyonFS = tfs;
    mFileId = fid;
  }

  @Override
  public int compareTo(TachyonFile o) {
    if (mFileId == o.mFileId) {
      return 0;
    }
    return mFileId < o.mFileId ? -1 : 1;
  }

  @Override
  public boolean equals(Object obj) {
    if ((obj != null) && (obj instanceof TachyonFile)) {
      return compareTo((TachyonFile) obj) == 0;
    }
    return false;
  }

  /**
   * Return the block id of a block in the file, specified by blockIndex
   *
   * @param blockIndex
   *          the index of the block in this file
   * @return the block id
   * @throws IOException
   */
  public long getBlockId(int blockIndex) throws IOException {
    return mTachyonFS.getBlockId(mFileId, blockIndex);
  }

  /**
   * Get the block id by the file id and offset. it will check whether the file and the block exist.
   *
   * @param offset
   *          The offset of the file.
   * @return the block id if exists
   * @throws IOException
   */
  long getBlockIdBasedOnOffset(long offset) throws IOException {
    int index = (int) (offset / mTachyonFS.getFileStatus(mFileId, "", true).getBlockSizeByte());

    return mTachyonFS.getBlockId(mFileId, index);
  }

  /**
   * Return the block's size of this file
   *
   * @return the block's size in bytes
   * @throws IOException
   */
  public long getBlockSizeByte() throws IOException {
    return mTachyonFS.getFileStatus(mFileId, true).getBlockSizeByte();
  }

  /**
   * Get a ClientBlockInfo by the file id and block index
   *
   * @param blockIndex
   *          The index of the block in the file.
   * @return the ClientBlockInfo of the specified block
   * @throws IOException
   */
  public synchronized ClientBlockInfo getClientBlockInfo(int blockIndex) throws IOException {
    return mTachyonFS.getClientBlockInfo(getBlockId(blockIndex));
  }

  /**
   * Return the creation time of this file
   *
   * @return the creation time, in milliseconds
   * @throws IOException
   */
  public long getCreationTimeMs() throws IOException {
    return mTachyonFS.getFileStatus(mFileId, true).getCreationTimeMs();
  }

  public int getDiskReplication() {
    // TODO Implement it.
    return 3;
  }

  /**
   * Return the InStream of this file, use the specified read type. If it has no block, return an
   * EmptyBlockInStream. Else if it has only one block ,return a BlockInStream of the block. Else,
   * return a FileInStream.
   *
   * @param readType
   *          the InStream's read type
   * @return the InStream
   * @throws IOException
   */
  public InStream getInStream(ReadType readType) throws IOException {
    if (readType == null) {
      throw new IOException("ReadType can not be null.");
    }

    if (!isComplete()) {
      throw new IOException("The file " + this + " is not complete.");
    }

    List<Long> blocks = mTachyonFS.getFileStatus(mFileId, false).getBlockIds();

    if (blocks.size() == 0) {
      return new EmptyBlockInStream(this, readType);
    } else if (blocks.size() == 1) {
      return BlockInStream.get(this, readType, 0, mUFSConf);
    }

    return new FileInStream(this, readType, mUFSConf);
  }

  /**
   * Returns the local filename for the block if that file exists on the local file system. This is
   * an alpha power-api feature for applications that want short-circuit-read files directly. There
   * is no guarantee that the file still exists after this call returns, as Tachyon may evict blocks
   * from memory at any time.
   *
   * @param blockIndex
   *          The index of the block in the file.
   * @return filename on local file system or null if file not present on local file system.
   * @throws IOException
   */
  public String getLocalFilename(int blockIndex) throws IOException {
    ClientBlockInfo blockInfo = getClientBlockInfo(blockIndex);

    String rootFolder = mTachyonFS.getLocalDataFolder();
    if (rootFolder != null) {
      String localFileName = CommonUtils.concat(rootFolder, blockInfo.getBlockId());
      File file = new File(localFileName);
      if (file.exists()) {
        return localFileName;
      }
    }
    return null;
  }

  /**
   * Return the net address of all the location hosts
   *
   * @return the list of those net address, in String
   * @throws IOException
   */
  public List<String> getLocationHosts() throws IOException {
    List<NetAddress> locations = getClientBlockInfo(0).getLocations();
    List<String> ret = null;
    if (locations != null) {
      ret = new ArrayList<String>(locations.size());
      for (int k = 0; k < locations.size(); k ++) {
        ret.add(locations.get(k).mHost);
      }
    }

    return ret;
  }

  /**
   * Return the number of blocks the file has.
   *
   * @return the number of blocks
   * @throws IOException
   */
  public int getNumberOfBlocks() throws IOException {
    return mTachyonFS.getFileStatus(mFileId, false).getBlockIds().size();
  }

  /**
   * Return the OutStream of this file, use the specified write type. Always return a FileOutStream.
   *
   * @param writeType
   *          the OutStream's write type
   * @return the OutStream
   * @throws IOException
   */
  public OutStream getOutStream(WriteType writeType) throws IOException {
    if (isComplete()) {
      throw new IOException("Overriding after completion not supported.");
    }

    if (writeType == null) {
      throw new IOException("WriteType can not be null.");
    }

    return new FileOutStream(this, writeType, mUFSConf);
  }

  /**
   * Return the path of this file in the Tachyon file system
   *
   * @return the path
   * @throws IOException
   */
  public String getPath() throws IOException {
    return mTachyonFS.getFileStatus(mFileId, false).getPath();
  }

  /**
   * To get the configuration object for UnderFileSystem.
   *
   * @return configuration object used for concrete ufs instance
   */
  public Object getUFSConf() {
    return mUFSConf;
  }

  /**
   * Return the under filesystem path in the under file system of this file
   *
   * @return the under filesystem path
   * @throws IOException
   */
  String getUfsPath() throws IOException {
    ClientFileInfo info = mTachyonFS.getFileStatus(mFileId, true);

    if (!info.getUfsPath().isEmpty()) {
      return info.getUfsPath();
    }

    return mTachyonFS.getFileStatus(mFileId, false).getUfsPath();
  }

<<<<<<< HEAD
  /**
   * Get the block id by the file id and offset. it will check whether the file and the block exist.
   *
   * @param offset
   *          The offset of the file.
   * @return the block id if exists
   * @throws IOException
   */
  long getBlockIdBasedOnOffset(long offset) throws IOException {
    int index = (int) (offset / mTachyonFS.getFileStatus(mFileId, true).getBlockSizeByte());

    return mTachyonFS.getBlockId(mFileId, index);
  }

=======
>>>>>>> 4a97bcd0
  @Override
  public int hashCode() {
    return mFileId;
  }

  /**
   * Return whether this file is complete or not
   *
   * @return true if this file is complete, false otherwise
   * @throws IOException
   */
  public boolean isComplete() throws IOException {
    ClientFileInfo info = mTachyonFS.getFileStatus(mFileId, true);

    return info.isComplete || mTachyonFS.getFileStatus(mFileId, false).isComplete;
  }

  /**
   * @return true if this is a directory, false otherwise
   * @throws IOException
   */
  public boolean isDirectory() throws IOException {
    return mTachyonFS.getFileStatus(mFileId, true).isFolder;
  }

  /**
   * @return true if this is a file, false otherwise
   * @throws IOException
   */
  public boolean isFile() throws IOException {
    return !isDirectory();
  }

  /**
   * Return whether the file is in memory or not. Note that a file may be partly in memory. This
   * value is true only if the file is fully in memory.
   *
   * @return true if the file is fully in memory, false otherwise
   * @throws IOException
   */
  public boolean isInMemory() throws IOException {
    return mTachyonFS.getFileStatus(mFileId, false).getInMemoryPercentage() == 100;
  }

  /**
   * @return the file size in bytes
   * @throws IOException
   */
  public long length() throws IOException {
    return mTachyonFS.getFileStatus(mFileId, false).getLength();
  }

  /**
   * @return true if this file is pinned, false otherwise
   * @throws IOException
   */
  public boolean needPin() throws IOException {
    return mTachyonFS.getFileStatus(mFileId, false).isPinned;
  }

  /**
   * Advanced API.
   *
   * Return a TachyonByteBuffer of the block specified by the blockIndex
   *
   * @param blockIndex
   *          The block index of the current file to read.
   * @return TachyonByteBuffer containing the block.
   * @throws IOException
   */
  public TachyonByteBuffer readByteBuffer(int blockIndex) throws IOException {
    if (!isComplete()) {
      return null;
    }

    TachyonByteBuffer ret = readLocalByteBuffer(blockIndex);
    if (ret == null) {
      // TODO Make it local cache if the OpType is try cache.
      ret = readRemoteByteBuffer(getClientBlockInfo(blockIndex));
    }

    return ret;
  }

  /**
   * Get the the whole block.
   *
   * @param blockIndex
   *          The block index of the current file to read.
   * @return TachyonByteBuffer containing the block.
   * @throws IOException
   */
  TachyonByteBuffer readLocalByteBuffer(int blockIndex) throws IOException {
    return readLocalByteBuffer(blockIndex, 0, -1);
  }

  /**
   * Read local block return a TachyonByteBuffer
   * 
   * @param blockIndex
   *          The id of the block.
   * @param offset
   *          The start position to read.
   * @param len
   *          The length to read. -1 represents read the whole block.
   * @return <code>TachyonByteBuffer</code> containing the block.
   * @throws IOException
   */
  private TachyonByteBuffer readLocalByteBuffer(int blockIndex, long offset, long len)
      throws IOException {
    if (offset < 0) {
      throw new IOException("Offset can not be negative: " + offset);
    }
    if (len < 0 && len != -1) {
      throw new IOException("Length can not be negative except -1: " + len);
    }

    ClientBlockInfo info = getClientBlockInfo(blockIndex);
    long blockId = info.blockId;

    int blockLockId = mTachyonFS.getBlockLockId();
    if (!mTachyonFS.lockBlock(blockId, blockLockId)) {
      return null;
    }
    String localFileName = getLocalFilename(blockIndex);
    if (localFileName != null) {
      try {
        RandomAccessFile localFile = new RandomAccessFile(localFileName, "r");

        long fileLength = localFile.length();
        String error = null;
        if (offset > fileLength) {
          error = String.format("Offset(%d) is larger than file length(%d)", offset, fileLength);
        }
        if (error == null && len != -1 && offset + len > fileLength) {
          error =
              String.format("Offset(%d) plus length(%d) is larger than file length(%d)", offset,
                  len, fileLength);
        }
        if (error != null) {
          localFile.close();
          throw new IOException(error);
        }

        if (len == -1) {
          len = fileLength - offset;
        }

        FileChannel localFileChannel = localFile.getChannel();
        ByteBuffer buf = localFileChannel.map(FileChannel.MapMode.READ_ONLY, offset, len);
        localFileChannel.close();
        localFile.close();
        mTachyonFS.accessLocalBlock(blockId);
        return new TachyonByteBuffer(mTachyonFS, buf, blockId, blockLockId);
      } catch (FileNotFoundException e) {
        LOG.info(localFileName + " is not on local disk.");
      } catch (IOException e) {
        LOG.warn("Failed to read local file " + localFileName + " because:", e);
      }
    }

    mTachyonFS.unlockBlock(blockId, blockLockId);
    return null;
  }

  /**
   * Get the the whole block from remote workers.
   *
   * @param blockInfo
   *          The blockInfo of the block to read.
   * @return TachyonByteBuffer containing the block.
   */
  TachyonByteBuffer readRemoteByteBuffer(ClientBlockInfo blockInfo) {
    ByteBuffer buf = null;

    LOG.info("Try to find and read from remote workers.");
    try {
      List<NetAddress> blockLocations = blockInfo.getLocations();
      LOG.info("readByteBufferFromRemote() " + blockLocations);

      for (int k = 0; k < blockLocations.size(); k ++) {
        String host = blockLocations.get(k).mHost;
        int port = blockLocations.get(k).mSecondaryPort;

        // The data is not in remote machine's memory if port == -1.
        if (port == -1) {
          continue;
        }
        final String hostname = NetworkUtils.getLocalHostName();
        final String hostaddress = NetworkUtils.getLocalIpAddress();
        if (host.equals(hostname) || host.equals(hostaddress)) {
          String localFileName =
              CommonUtils.concat(mTachyonFS.getLocalDataFolder(), blockInfo.blockId);
          LOG.warn("Reading remotely even though request is local; file is " + localFileName);
        }
        LOG.info(host + ":" + port + " current host is " + hostname + " " + hostaddress);

        try {
          buf = retrieveRemoteByteBuffer(new InetSocketAddress(host, port), blockInfo.blockId);
          if (buf != null) {
            break;
          }
        } catch (IOException e) {
          LOG.error(e);
          buf = null;
        }
      }
    } catch (IOException e) {
      LOG.error("Failed to get read data from remote ", e);
    }

    return buf == null ? null : new TachyonByteBuffer(mTachyonFS, buf, blockInfo.blockId, -1);
  }

  // TODO remove this method. do streaming cache. This is not a right API.
  public boolean recache() throws IOException {
    int numberOfBlocks = getNumberOfBlocks();
    if (numberOfBlocks == 0) {
      return true;
    }

    boolean succeed = true;
    for (int k = 0; k < numberOfBlocks; k ++) {
      succeed &= recache(k);
    }

    return succeed;
  }

  /**
   * Re-cache the block into memory
   *
   * @param blockIndex
   *          The block index of the current file.
   * @return true if succeed, false otherwise
   * @throws IOException
   */
  boolean recache(int blockIndex) throws IOException {
    boolean succeed = true;
    String path = getUfsPath();
    UnderFileSystem underFsClient = UnderFileSystem.get(path);

    try {
      InputStream inputStream = underFsClient.open(path);

      long length = getBlockSizeByte();
      long offset = blockIndex * length;
      inputStream.skip(offset);

      byte buffer[] = new byte[USER_CONF.FILE_BUFFER_BYTES * 4];

      BlockOutStream bos = new BlockOutStream(this, WriteType.TRY_CACHE, blockIndex);
      try {
        int limit;
        while (length > 0 && ((limit = inputStream.read(buffer)) >= 0)) {
          if (limit != 0) {
            try {
              if (length >= limit) {
                bos.write(buffer, 0, limit);
                length -= limit;
              } else {
                bos.write(buffer, 0, (int) length);
                length = 0;
              }
            } catch (IOException e) {
              LOG.warn(e);
              succeed = false;
              break;
            }
          }
        }
      } finally {
        if (succeed) {
          bos.close();
        } else {
          bos.cancel();
        }
      }
    } catch (IOException e) {
      LOG.warn(e);
      return false;
    }

    return succeed;
  }

  /**
   * Rename this file
   *
   * @param path
   *          the new name
   * @return true if succeed, false otherwise
   * @throws IOException
   * @deprecated use {@link #rename(TachyonURI)} instead
   */
  @Deprecated
  public boolean rename(String path) throws IOException {
    return rename(new TachyonURI(path));
  }

  /**
   * Rename this file
   *
   * @param path
   *          the new name
   * @return true if succeed, false otherwise
   * @throws IOException
   */
  public boolean rename(TachyonURI path) throws IOException {
    return mTachyonFS.rename(mFileId, path);
  }

  private ByteBuffer retrieveRemoteByteBuffer(InetSocketAddress address, long blockId)
      throws IOException {
    SocketChannel socketChannel = SocketChannel.open();
    try {
      socketChannel.connect(address);

      LOG.info("Connected to remote machine " + address + " sent");
      DataServerMessage sendMsg = DataServerMessage.createBlockRequestMessage(blockId);
      while (!sendMsg.finishSending()) {
        sendMsg.send(socketChannel);
      }

      LOG.info("Data " + blockId + " to remote machine " + address + " sent");

      DataServerMessage recvMsg = DataServerMessage.createBlockResponseMessage(false, blockId);
      while (!recvMsg.isMessageReady()) {
        int numRead = recvMsg.recv(socketChannel);
        if (numRead == -1) {
          break;
        }
      }
      LOG.info("Data " + blockId + " from remote machine " + address + " received");

      if (!recvMsg.isMessageReady()) {
        LOG.info("Data " + blockId + " from remote machine is not ready.");
        return null;
      }

      if (recvMsg.getBlockId() < 0) {
        LOG.info("Data " + recvMsg.getBlockId() + " is not in remote machine.");
        return null;
      }

      return recvMsg.getReadOnlyData();
    } finally {
      socketChannel.close();
    }
  }

  /**
   * To set the configuration object for UnderFileSystem. The conf object is understood by the
   * concrete underfs' implementation.
   *
   * @param conf
   *          The configuration object accepted by ufs.
   */
  public void setUFSConf(Object conf) {
    mUFSConf = conf;
  }

  @Override
  public String toString() {
    try {
      return getPath();
    } catch (IOException e) {
      throw new RuntimeException("File does not exist anymore: " + mFileId);
    }
  }
}<|MERGE_RESOLUTION|>--- conflicted
+++ resolved
@@ -87,7 +87,7 @@
    * @throws IOException
    */
   long getBlockIdBasedOnOffset(long offset) throws IOException {
-    int index = (int) (offset / mTachyonFS.getFileStatus(mFileId, "", true).getBlockSizeByte());
+    int index = (int) (offset / mTachyonFS.getFileStatus(mFileId, true).getBlockSizeByte());
 
     return mTachyonFS.getBlockId(mFileId, index);
   }
@@ -268,23 +268,6 @@
     return mTachyonFS.getFileStatus(mFileId, false).getUfsPath();
   }
 
-<<<<<<< HEAD
-  /**
-   * Get the block id by the file id and offset. it will check whether the file and the block exist.
-   *
-   * @param offset
-   *          The offset of the file.
-   * @return the block id if exists
-   * @throws IOException
-   */
-  long getBlockIdBasedOnOffset(long offset) throws IOException {
-    int index = (int) (offset / mTachyonFS.getFileStatus(mFileId, true).getBlockSizeByte());
-
-    return mTachyonFS.getBlockId(mFileId, index);
-  }
-
-=======
->>>>>>> 4a97bcd0
   @Override
   public int hashCode() {
     return mFileId;
