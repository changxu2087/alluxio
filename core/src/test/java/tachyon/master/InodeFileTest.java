--- conflicted
+++ resolved
@@ -26,12 +26,9 @@
 import org.junit.Before;
 import org.junit.Test;
 
-<<<<<<< HEAD
 import tachyon.conf.TachyonConf;
-=======
 import tachyon.StorageDirId;
 import tachyon.StorageLevelAlias;
->>>>>>> 0462fb35
 import tachyon.thrift.BlockInfoException;
 import tachyon.thrift.NetAddress;
 import tachyon.thrift.SuspectedFileSizeException;
@@ -80,23 +77,13 @@
     testAddresses.add(new NetAddress("testhost2", 2000, 2001));
     testAddresses.add(new NetAddress("testhost3", 3000, 3001));
     inodeFile.addBlock(new BlockInfo(inodeFile, 0, 5));
-<<<<<<< HEAD
-    inodeFile.addLocation(0, 1, testAddresses.get(0));
+    inodeFile.addLocation(0, 1, testAddresses.get(0), storageDirId);
     Assert.assertEquals(1, inodeFile.getBlockLocations(0, mTachyonConf).size());
-    inodeFile.addLocation(0, 2, testAddresses.get(1));
+    inodeFile.addLocation(0, 2, testAddresses.get(1), storageDirId);
     Assert.assertEquals(2, inodeFile.getBlockLocations(0, mTachyonConf).size());
-    inodeFile.addLocation(0, 3, testAddresses.get(2));
+    inodeFile.addLocation(0, 3, testAddresses.get(2), storageDirId);
     Assert.assertEquals(3, inodeFile.getBlockLocations(0, mTachyonConf).size());
     Assert.assertEquals(testAddresses, inodeFile.getBlockLocations(0, mTachyonConf));
-=======
-    inodeFile.addLocation(0, 1, testAddresses.get(0), storageDirId);
-    Assert.assertEquals(1, inodeFile.getBlockLocations(0).size());
-    inodeFile.addLocation(0, 2, testAddresses.get(1), storageDirId);
-    Assert.assertEquals(2, inodeFile.getBlockLocations(0).size());
-    inodeFile.addLocation(0, 3, testAddresses.get(2), storageDirId);
-    Assert.assertEquals(3, inodeFile.getBlockLocations(0).size());
-    Assert.assertEquals(testAddresses, inodeFile.getBlockLocations(0));
->>>>>>> 0462fb35
   }
 
   @Test(expected = BlockInfoException.class)
