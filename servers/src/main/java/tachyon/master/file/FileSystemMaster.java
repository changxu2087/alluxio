--- conflicted
+++ resolved
@@ -72,14 +72,9 @@
 import tachyon.master.file.meta.TtlBucketList;
 import tachyon.master.file.meta.options.CreatePathOptions;
 import tachyon.master.file.options.CompleteFileOptions;
-<<<<<<< HEAD
-import tachyon.master.file.options.CreateOptions;
-import tachyon.master.file.options.MkdirOptions;
 import tachyon.master.file.options.SetAclOptions;
-=======
 import tachyon.master.file.options.CreateFileOptions;
 import tachyon.master.file.options.CreateDirectoryOptions;
->>>>>>> 292a0fab
 import tachyon.master.journal.Journal;
 import tachyon.master.journal.JournalOutputStream;
 import tachyon.master.journal.JournalProtoUtils;
@@ -452,11 +447,12 @@
    *
    * @param path the path to get the {@link FileInfo} list for
    * @return the list of {@link FileInfo}s
+   * @throws AccessControlException if permission checking fails
    * @throws FileDoesNotExistException if the file does not exist
    * @throws InvalidPathException if the path is invalid
    */
   public List<FileInfo> getFileInfoList(TachyonURI path)
-      throws FileDoesNotExistException, InvalidPathException {
+      throws AccessControlException, FileDoesNotExistException, InvalidPathException {
     MasterContext.getMasterSource().incGetFileInfoOps(1);
     synchronized (mInodeTree) {
       // getFileInfoList should load from ufs if the file does not exist
@@ -495,18 +491,11 @@
    * @throws FileAlreadyCompletedException if the file is already completed
    * @throws AccessControlException if permission checking fails
    */
-<<<<<<< HEAD
-  public void completeFile(long fileId, CompleteFileOptions options) throws BlockInfoException,
-      FileDoesNotExistException, InvalidPathException, InvalidFileSizeException,
-      FileAlreadyCompletedException, AccessControlException {
-=======
   public void completeFile(TachyonURI path, CompleteFileOptions options)
       throws BlockInfoException, FileDoesNotExistException, InvalidPathException,
-      InvalidFileSizeException, FileAlreadyCompletedException {
->>>>>>> 292a0fab
+          InvalidFileSizeException, FileAlreadyCompletedException, AccessControlException {
     MasterContext.getMasterSource().incCompleteFileOps(1);
     synchronized (mInodeTree) {
-      TachyonURI path = mInodeTree.getPath(mInodeTree.getInodeById(fileId));
       checkPermission(FileSystemAction.WRITE, path, false);
       long opTimeMs = System.currentTimeMillis();
       Inode inode = mInodeTree.getInodeByPath(path);
@@ -594,14 +583,10 @@
    * @throws IOException if the creation fails
    * @throws AccessControlException if permission checking fails
    */
-<<<<<<< HEAD
-  public long create(TachyonURI path, CreateOptions options)
-      throws InvalidPathException, FileAlreadyExistsException, BlockInfoException, IOException,
-      AccessControlException {
-=======
+
   public long create(TachyonURI path, CreateFileOptions options)
-      throws InvalidPathException, FileAlreadyExistsException, BlockInfoException, IOException {
->>>>>>> 292a0fab
+      throws AccessControlException, InvalidPathException, FileAlreadyExistsException,
+          BlockInfoException, IOException {
     MasterContext.getMasterSource().incCreateFileOps(1);
     synchronized (mInodeTree) {
       checkPermission(FileSystemAction.WRITE, path, true);
@@ -716,27 +701,18 @@
    * @throws DirectoryNotEmptyException if recursive is false and the file is a nonempty directory
    * @throws FileDoesNotExistException if the file does not exist
    * @throws IOException if an I/O error occurs
-<<<<<<< HEAD
    * @throws DirectoryNotEmptyException if recursive is false and the file is a nonempty directory
    * @throws AccessControlException if permission checking fails
-   */
-  public boolean deleteFile(long fileId, boolean recursive)
+   * @throws InvalidPathException if the path is invalid
+   */
+  public boolean deleteFile(TachyonURI path, boolean recursive)
       throws IOException, FileDoesNotExistException, DirectoryNotEmptyException,
-      AccessControlException {
+          InvalidPathException, AccessControlException {
     MasterContext.getMasterSource().incDeletePathOps(1);
     synchronized (mInodeTree) {
-      TachyonURI path = mInodeTree.getPath(mInodeTree.getInodeById(fileId));
       checkPermission(FileSystemAction.WRITE, path, true);
-=======
-   * @throws InvalidPathException if the path is invalid
-   */
-  public boolean deleteFile(TachyonURI path, boolean recursive) throws IOException,
-      FileDoesNotExistException, DirectoryNotEmptyException, InvalidPathException {
-    MasterContext.getMasterSource().incDeletePathOps(1);
-    synchronized (mInodeTree) {
       Inode inode = mInodeTree.getInodeByPath(path);
       long fileId = inode.getId();
->>>>>>> 292a0fab
       long opTimeMs = System.currentTimeMillis();
       boolean ret = deleteFileInternal(fileId, recursive, false, opTimeMs);
       DeleteFileEntry deleteFile = DeleteFileEntry.newBuilder()
@@ -913,22 +889,6 @@
   }
 
   /**
-<<<<<<< HEAD
-   * @param path the path to the file
-   * @return a list of {@link FileBlockInfo} for all the blocks of the given file
-   * @throws FileDoesNotExistException if the file does not exist
-   * @throws InvalidPathException if the path is invalid
-   * @throws AccessControlException if permission checking fails
-   */
-  public List<FileBlockInfo> getFileBlockInfoList(TachyonURI path)
-      throws FileDoesNotExistException, InvalidPathException, AccessControlException {
-    long fileId = getFileId(path);
-    return getFileBlockInfoList(fileId);
-  }
-
-  /**
-=======
->>>>>>> 292a0fab
    * Generates a {@link FileBlockInfo} object from internal metadata. This adds file information to
    * the block, such as the file offset, and additional UFS locations for the block.
    *
@@ -1070,13 +1030,8 @@
    * @throws IOException if a non-Tachyon related exception occurs
    * @throws AccessControlException if permission checking fails
    */
-<<<<<<< HEAD
-  public InodeTree.CreatePathResult mkdir(TachyonURI path, MkdirOptions options)
+  public InodeTree.CreatePathResult mkdir(TachyonURI path, CreateDirectoryOptions options)
       throws InvalidPathException, FileAlreadyExistsException, IOException, AccessControlException {
-=======
-  public InodeTree.CreatePathResult mkdir(TachyonURI path, CreateDirectoryOptions options)
-      throws InvalidPathException, FileAlreadyExistsException, IOException {
->>>>>>> 292a0fab
     LOG.debug("mkdir {} ", path);
     MasterContext.getMasterSource().incCreateDirectoriesOps(1);
     synchronized (mInodeTree) {
@@ -1145,22 +1100,13 @@
    * @throws IOException if an I/O error occurs
    * @throws AccessControlException if permission checking fails
    */
-<<<<<<< HEAD
-  public boolean rename(long fileId, TachyonURI dstPath)
-      throws FileDoesNotExistException, InvalidPathException, IOException, AccessControlException {
+  public void rename(TachyonURI srcPath, TachyonURI dstPath) throws FileAlreadyExistsException,
+      FileDoesNotExistException, InvalidPathException, IOException, AccessControlException {
     MasterContext.getMasterSource().incRenamePathOps(1);
     synchronized (mInodeTree) {
-      Inode srcInode = mInodeTree.getInodeById(fileId);
-      TachyonURI srcPath = mInodeTree.getPath(srcInode);
       checkPermission(FileSystemAction.WRITE, srcPath, true);
       checkPermission(FileSystemAction.WRITE, dstPath, true);
-=======
-  public void rename(TachyonURI srcPath, TachyonURI dstPath) throws FileAlreadyExistsException,
-      FileDoesNotExistException, InvalidPathException, IOException {
-    MasterContext.getMasterSource().incRenamePathOps(1);
-    synchronized (mInodeTree) {
       Inode srcInode = mInodeTree.getInodeByPath(srcPath);
->>>>>>> 292a0fab
       // Renaming path to itself is a no-op.
       if (srcPath.equals(dstPath)) {
         return;
@@ -1332,13 +1278,8 @@
    * @throws FileDoesNotExistException if the file does not exist
    * @throws AccessControlException if permission checking fails
    */
-<<<<<<< HEAD
-  public boolean free(long fileId, boolean recursive) throws FileDoesNotExistException,
-      AccessControlException {
-=======
   public boolean free(TachyonURI path, boolean recursive)
-      throws FileDoesNotExistException, InvalidPathException {
->>>>>>> 292a0fab
+      throws FileDoesNotExistException, InvalidPathException, AccessControlException {
     MasterContext.getMasterSource().incFreeFileOps(1);
     synchronized (mInodeTree) {
       Inode inode = mInodeTree.getInodeByPath(path);
@@ -1349,7 +1290,6 @@
         return false;
       }
 
-      TachyonURI path = mInodeTree.getPath(mInodeTree.getInodeById(fileId));
       checkPermission(FileSystemAction.WRITE, path, false);
       List<Inode> freeInodes = new ArrayList<Inode>();
       freeInodes.add(inode);
@@ -1516,15 +1456,9 @@
    * @throws AccessControlException if permission checking fails
    */
   private long loadMetadataDirectory(TachyonURI path, boolean recursive)
-<<<<<<< HEAD
       throws IOException, FileAlreadyExistsException, InvalidPathException, AccessControlException {
-    MkdirOptions options =
-        new MkdirOptions.Builder(MasterContext.getConf()).setRecursive(recursive)
-=======
-      throws IOException, FileAlreadyExistsException, InvalidPathException {
     CreateDirectoryOptions options =
         new CreateDirectoryOptions.Builder(MasterContext.getConf()).setRecursive(recursive)
->>>>>>> 292a0fab
             .setPersisted(true).build();
     InodeTree.CreatePathResult result = mkdir(path, options);
     List<Inode> inodes = null;
@@ -1550,28 +1484,11 @@
    * @throws InvalidPathException if an invalid path is encountered
    * @throws IOException if an I/O error occurs
    */
-<<<<<<< HEAD
-  public boolean mount(TachyonURI tachyonPath, TachyonURI ufsPath)
+  public void mount(TachyonURI tachyonPath, TachyonURI ufsPath)
       throws FileAlreadyExistsException, InvalidPathException, IOException, AccessControlException {
     MasterContext.getMasterSource().incMountOps(1);
     synchronized (mInodeTree) {
       checkPermission(FileSystemAction.WRITE, tachyonPath, true);
-      if (mountInternal(tachyonPath, ufsPath)) {
-        boolean loadMetadataSuceeded = false;
-        try {
-          // This will create the directory at tachyonPath
-          loadMetadataDirectory(tachyonPath, false);
-          loadMetadataSuceeded = true;
-        } finally {
-          if (!loadMetadataSuceeded) {
-            // We should be throwing an exception in this scenario
-            unmountInternal(tachyonPath);
-          }
-=======
-  public void mount(TachyonURI tachyonPath, TachyonURI ufsPath)
-      throws FileAlreadyExistsException, InvalidPathException, IOException {
-    MasterContext.getMasterSource().incMountOps(1);
-    synchronized (mInodeTree) {
       mountInternal(tachyonPath, ufsPath);
       boolean loadMetadataSuceeded = false;
       try {
@@ -1581,7 +1498,6 @@
       } finally {
         if (!loadMetadataSuceeded) {
           unmountInternal(tachyonPath);
->>>>>>> 292a0fab
         }
         // Exception will be propagated from loadMetadataDirectory
       }
@@ -1680,11 +1596,8 @@
    * @throws FileDoesNotExistException if the file does not exist
    * @throws AccessControlException if permission checking fails
    */
-<<<<<<< HEAD
-  public void resetFile(long fileId) throws FileDoesNotExistException, AccessControlException {
-=======
-  public void resetFile(long fileId) throws FileDoesNotExistException, InvalidPathException {
->>>>>>> 292a0fab
+  public void resetFile(long fileId)
+      throws FileDoesNotExistException, InvalidPathException, AccessControlException {
     // TODO(yupeng) check the file is not persisted
     synchronized (mInodeTree) {
       // free the file first
@@ -1702,20 +1615,12 @@
    * @throws FileDoesNotExistException if the file does not exist
    * @throws AccessControlException if permission checking fails
    */
-<<<<<<< HEAD
-  public void setState(long fileId, SetStateOptions options) throws FileDoesNotExistException,
-      AccessControlException {
+  public void setState(TachyonURI path, SetAttributeOptions options)
+      throws FileDoesNotExistException, AccessControlException {
     MasterContext.getMasterSource().incSetStateOps(1);
     synchronized (mInodeTree) {
-      TachyonURI path = mInodeTree.getPath(mInodeTree.getInodeById(fileId));
       checkPermission(FileSystemAction.WRITE, path, false);
-=======
-  public void setState(TachyonURI path, SetAttributeOptions options) throws
-      FileDoesNotExistException {
-    MasterContext.getMasterSource().incSetStateOps(1);
-    synchronized (mInodeTree) {
       long fileId = getFileId(path);
->>>>>>> 292a0fab
       long opTimeMs = System.currentTimeMillis();
       setStateInternal(fileId, opTimeMs, options);
       SetStateEntry.Builder setState =
