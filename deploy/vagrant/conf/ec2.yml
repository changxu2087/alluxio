--- conflicted
+++ resolved
@@ -80,21 +80,12 @@
 # click on "Launch Instance" on your EC2 web console, then a list of available AMIs is shown,
 # and you can find the AMI you want.
 #
-<<<<<<< HEAD
-# Some Instance Type must need PV/HVM:
-#   http://aws.amazon.com/amazon-linux-ami/instance-type-matrix/
-# PV
-AMI: "ami-1ccae774"
-# HVM
-# AMI: "ami-1ecae776"
-=======
 # Not all AMIs support Spot Instance, to find different AMIs that supports Spot Request,
 # click "Spot Requests" on left panel in AWS EC2 console -> click "Request Spot Instances", 
 # then you can find the AMI you want.
 #
 # This Amazon Linux AMI in region us-east-1 is HVM and supports Spot Instance.
 AMI: "ami-1ecae776"
->>>>>>> e3fe56e1
 
 # EC2 network security groups and subnet id
 # Ensure ports used by Tachyon are on
